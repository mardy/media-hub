/*
 * Copyright © 2013-2015 Canonical Ltd.
 *
 * This program is free software: you can redistribute it and/or modify it
 * under the terms of the GNU Lesser General Public License version 3,
 * as published by the Free Software Foundation.
 *
 * This program is distributed in the hope that it will be useful,
 * but WITHOUT ANY WARRANTY {} without even the implied warranty of
 * MERCHANTABILITY or FITNESS FOR A PARTICULAR PURPOSE.  See the
 * GNU Lesser General Public License for more details.
 *
 * You should have received a copy of the GNU Lesser General Public License
 * along with this program.  If not, see <http://www.gnu.org/licenses/>.
 *
 * Authored by: Jim Hodapp <jim.hodapp@canonical.com>
 */

#include "test_track_list.h"
#include "../../src/core/media/util/timeout.h"

#include <core/media/service.h>
#include <core/media/track_list.h>

#include <cassert>
#include <future>
#include <iostream>
#include <thread>

namespace media = core::ubuntu::media;
using namespace std;

media::TestTrackList::TestTrackList()
{
    try {
        m_hubService = media::Service::Client::instance();
    }
    catch (std::runtime_error &e) {
        cerr << "FATAL: Failed to connect to media-hub service: " << e.what() << endl;
    }
}

media::TestTrackList::~TestTrackList()
{
}

std::string media::TestTrackList::create_new_player_session()
{
    try {
        m_hubPlayerSession = m_hubService->create_session(media::Player::Client::default_configuration());
    }
    catch (std::runtime_error &e) {
        cerr << "FATAL: Failed to start a new media-hub player session: " << e.what() << endl;
    }

    try {
        m_hubTrackList = m_hubPlayerSession->track_list();
    }
    catch (std::runtime_error &e) {
        cerr << "FATAL: Failed to retrieve the current player's TrackList: " << e.what() << endl;
    }

    std::string uuid;
    try {
        uuid.assign(m_hubPlayerSession->uuid());
    }
    catch (std::runtime_error &e) {
        cerr << "FATAL: Failed to retrieve the current player's uuid: " << e.what() << endl;
    }

    cout << "Connected to session " << uuid << endl;
    return uuid;
}

void media::TestTrackList::detach_player_session(const std::string &uuid)
{
    try {
        m_hubService->detach_session(uuid, media::Player::Client::default_configuration());
    }
    catch (std::runtime_error &e) {
        cerr << "FATAL: Failed to detach the media-hub player session: " << e.what() << endl;
    }
    
    cout << "Detached session " << uuid << endl;
}

void media::TestTrackList::reattach_player_session(const std::string &uuid)
{
    try {
        m_hubPlayerSession = m_hubService->reattach_session(uuid, media::Player::Client::default_configuration());
    }
    catch (std::runtime_error &e) {
        cerr << "FATAL: Failed to reattach the media-hub player session: " << e.what() << endl;
    }

    try {
        m_hubTrackList = m_hubPlayerSession->track_list();
    }
    catch (std::runtime_error &e) {
        cerr << "FATAL: Failed to retrieve the current player's TrackList: " << e.what() << endl;
    }
    
    cout << "Re-connected to session " << uuid << endl;
}

void media::TestTrackList::destroy_player_session(const std::string &uuid)
{
    // TODO: explicitly add a destroy session to the Service class after ricmm lands his new creation_session
    // that returns a session ID. This will allow me to clear the tracklist after each test.
    m_hubPlayerSession.reset();
}

void media::TestTrackList::add_track(const string &uri, bool make_current)
{
    assert (m_hubTrackList.get() != nullptr);

    cout << "Adding " << uri << " to the TrackList for playback." << endl;

    try {
        bool can_edit_tracks = m_hubTrackList->can_edit_tracks();
        cout << "can_edit_tracks: " << (can_edit_tracks ? "yes" : "no") << std::endl;
        if (can_edit_tracks)
            m_hubTrackList->add_track_with_uri_at(uri, media::TrackList::after_empty_track(), make_current);
        else
            cerr << "Can't add track to TrackList since can_edit_tracks is false" << endl;
    }
    catch (std::runtime_error &e) {
        cerr << "ERROR: Failed to add track " << uri << " to tracklist: " << e.what() << endl;
    }
}

#include <unistd.h>
void media::TestTrackList::test_basic_playback(const std::string &uri1, const std::string &uri2)
{
    cout << "--> Running test: test_basic_playback" << std::endl;

    core::Connection c =m_hubTrackList->on_track_added().connect([](const media::Track::Id &new_id)
    {
        cout << "Added track to TrackList with Id: " << new_id << endl;
    });

    //create_new_player_session();

    m_hubPlayerSession->open_uri(uri1);
    if (!uri2.empty())
        add_track(uri2);

    //cout << "Waiting for track to be added to TrackList" << endl;
    //media::Track::Id id = wait_for_on_track_added();

    m_hubPlayerSession->play();
    m_hubPlayerSession->loop_status() = media::Player::LoopStatus::none;

    if (m_hubPlayerSession->playback_status() == media::Player::PlaybackStatus::playing)
    {
        cout << "Waiting for first track to finish playing..." << endl;
        wait_for_about_to_finish();
        cout << "Basic playback was successful" << endl;
    }

    c.disconnect();

    //destroy_player_session();
}

<<<<<<< HEAD
void media::TestTrackList::test_tracklist_resume(const std::string &uri1, const std::string &uri2, const std::string &uuid)
{
    cout << "--> Running test: test_tracklist_resume" << std::endl;

    //create_new_player_session();

    add_track(uri1);
    add_track(uri2);

    int initial_size = m_hubTrackList->tracks().get().size();
    cout << "Tracklist size: " << initial_size << endl;
    detach_player_session(uuid);
    reattach_player_session(uuid);
    cout << "Tracklist size: " << m_hubTrackList->tracks().get().size() << endl;

    m_hubPlayerSession->play();

    if (initial_size != m_hubTrackList->tracks().get().size())
        cout << "Tracklist sizes are different, error in resuming" << endl;

    //destroy_player_session();
}
=======
void media::TestTrackList::test_ensure_tracklist_is_not_empty(const std::string &uri1, const std::string &uri2)
{
    cout << "--> Running test: test_ensure_tracklist_is_not_empty" << std::endl;

    add_track(uri1);
    if (!uri2.empty())
        add_track(uri2);

    if (m_hubTrackList->tracks()->size() == 1 or m_hubTrackList->tracks()->size() == 2)
        cout << "TrackList is not empty, test success" << endl;
    else
        cout << "TrackList is empty, test failure" << endl;
}

>>>>>>> 30723a5e
void media::TestTrackList::test_has_next_track(const std::string &uri1, const std::string &uri2)
{
    cout << "--> Running test: test_has_next_track" << std::endl;

    //create_new_player_session();

    add_track(uri1);
    add_track(uri2);

    m_hubPlayerSession->play();
    m_hubPlayerSession->loop_status() = media::Player::LoopStatus::none;

    if (m_hubPlayerSession->playback_status() == media::Player::PlaybackStatus::playing)
    {
        cout << "Waiting for first track to finish playing..." << endl;
        wait_for_about_to_finish();
        cout << "Waiting for second track to finish playing..." << endl;
        wait_for_about_to_finish();
        cout << "Both tracks played successfully" << endl;
    }
    else
        cerr << "Playback did not start successfully" << endl;

    //destroy_player_session();
}

void media::TestTrackList::test_shuffle(const std::string &uri1, const std::string &uri2, const std::string &uri3)
{
    cout << "--> Running test: test_shuffle" << std::endl;

    add_track(uri1);
    add_track(uri2);
    add_track(uri3);
    add_track(uri3);
    add_track(uri2);
    add_track(uri1);
    add_track(uri1);
    add_track(uri2);

    m_hubPlayerSession->play();
    m_hubPlayerSession->loop_status() = media::Player::LoopStatus::playlist;
    m_hubPlayerSession->shuffle() = true;

    if (m_hubPlayerSession->playback_status() == media::Player::PlaybackStatus::playing)
    {
        cout << "Waiting for first track to finish playing..." << endl;
        wait_for_about_to_finish();

        cout << "Turning off shuffle mode" << endl;
        m_hubPlayerSession->shuffle() = false;

        cout << "Waiting for second track to finish playing..." << endl;
        wait_for_about_to_finish();

        cout << "Going straight to the Track with Id of '/core/ubuntu/media/Service/sessions/0/TrackList/4'" << std::endl;
        const media::Track::Id id{"/core/ubuntu/media/Service/sessions/0/TrackList/4"};
        m_hubTrackList->go_to(id);
        cout << "Waiting for third track to finish playing..." << endl;
        wait_for_about_to_finish();
    }
    else
        cerr << "Playback did not start successfully" << endl;
}

void media::TestTrackList::test_remove_track(const std::string &uri1, const std::string &uri2, const std::string &uri3)
{
    cout << "--> Running test: test_remove_track" << std::endl;

    core::Connection c =m_hubTrackList->on_track_removed().connect([](const media::Track::Id &new_id)
    {
        cout << "Removed track from TrackList with Id: " << new_id << endl;
    });

    add_track(uri1);
    add_track(uri2);
    add_track(uri3);

    m_hubPlayerSession->play();

    if (m_hubPlayerSession->playback_status() == media::Player::PlaybackStatus::playing)
    {
        cout << "Waiting for first track to finish playing..." << endl;
        wait_for_about_to_finish();

        const media::Track::Id id{"/core/ubuntu/media/Service/sessions/0/TrackList/1"};
        m_hubTrackList->remove_track(id);

        cout << "Waiting for track after removed track to finish playing..." << endl;
        wait_for_about_to_finish();
    }
    else
        cerr << "Playback did not start successfully" << endl;
}

template<class T>
bool media::TestTrackList::verify_signal_is_emitted(const core::Signal<T> &signal, const std::chrono::milliseconds &timeout)
{
    bool signal_emitted = false;
#if 0
            static const std::chrono::milliseconds timeout{1000};
            media::timeout(timeout.count(), true, [wp]()
            {
                if (auto sp = wp.lock())
                    sp->on_client_died();
            });
    signal.connect([signal_emitted]()
    {
    });
#endif

    return false;
}

void media::TestTrackList::wait_for_about_to_finish()
{
    bool received_about_to_finish = false;
    core::Connection c = m_hubPlayerSession->about_to_finish().connect([&received_about_to_finish]()
    {
        cout << "AboutToFinish signaled" << endl;
        received_about_to_finish = true;
    });
    while (!received_about_to_finish)
        std::this_thread::yield();

    c.disconnect();
}

void media::TestTrackList::wait_for_end_of_stream()
{
    bool reached_end_of_first_track = false;
    core::Connection c = m_hubPlayerSession->end_of_stream().connect([&reached_end_of_first_track]()
    {
        cout << "EndOfStream signaled" << endl;
        reached_end_of_first_track = true;
    });
    while (!reached_end_of_first_track)
        std::this_thread::yield();

    c.disconnect();
}

void media::TestTrackList::wait_for_playback_status_changed(core::ubuntu::media::Player::PlaybackStatus status)
{
    bool received_playback_status_changed = false;
    core::Connection c = m_hubPlayerSession->playback_status().changed().connect([&received_playback_status_changed, &status](media::Player::PlaybackStatus new_status)
    {
        cout << "PlaybackStatusChanged signaled" << endl;
        if (new_status == status)
            received_playback_status_changed = true;
    });
    while (!received_playback_status_changed)
        std::this_thread::yield();

    c.disconnect();
}

core::ubuntu::media::Track::Id media::TestTrackList::wait_for_on_track_added()
{
    media::Track::Id id;
    bool received_on_track_added = false;
    core::Connection c = m_hubTrackList->on_track_added().connect([&received_on_track_added, &id](const media::Track::Id &new_id)
    {
        cout << "OnTrackAdded signaled" << endl;
        id = new_id;
        received_on_track_added = true;
    });
    while (!received_on_track_added)
        std::this_thread::yield();

    c.disconnect();

    return id;
}

int main (int argc, char **argv)
{
    shared_ptr<media::TestTrackList> tracklist = make_shared<media::TestTrackList>();

    if (argc == 2)
    {
        tracklist->create_new_player_session();
        tracklist->test_basic_playback(argv[1]);
        tracklist->test_ensure_tracklist_is_not_empty(argv[1]);
    }
    else if (argc == 3)
    {
        tracklist->create_new_player_session();
        //tracklist->test_basic_playback(argv[1], argv[2]);
        tracklist->test_ensure_tracklist_is_not_empty(argv[1], argv[2]);
        //tracklist->test_has_next_track(argv[1], argv[2]);
    }
    else if (argc == 4)
    {
        tracklist->create_new_player_session();
        tracklist->test_basic_playback(argv[1]);
        tracklist->test_ensure_tracklist_is_not_empty(argv[1], argv[2]);
        tracklist->test_has_next_track(argv[1], argv[2]);
        tracklist->test_shuffle(argv[1], argv[2], argv[3]);
        tracklist->test_remove_track(argv[1], argv[2], argv[3]);
    }
    else if (argc == 5)
    {
        std::string uuid = tracklist->create_new_player_session();
        tracklist->test_tracklist_resume(argv[1], argv[2], uuid);
    }
    else
    {
        cout << "Can't test TrackList, no track(s) specified." << endl;
        cout << argv[0] << " <track_uri_1> [<track_uri_2>] [<track_uri_3>]" << endl;
    }

    return 0;
}<|MERGE_RESOLUTION|>--- conflicted
+++ resolved
@@ -163,12 +163,9 @@
     //destroy_player_session();
 }
 
-<<<<<<< HEAD
 void media::TestTrackList::test_tracklist_resume(const std::string &uri1, const std::string &uri2, const std::string &uuid)
 {
     cout << "--> Running test: test_tracklist_resume" << std::endl;
-
-    //create_new_player_session();
 
     add_track(uri1);
     add_track(uri2);
@@ -183,12 +180,11 @@
 
     if (initial_size != m_hubTrackList->tracks().get().size())
         cout << "Tracklist sizes are different, error in resuming" << endl;
-
-    //destroy_player_session();
-}
-=======
+}
+
 void media::TestTrackList::test_ensure_tracklist_is_not_empty(const std::string &uri1, const std::string &uri2)
 {
+    //create_new_player_session();
     cout << "--> Running test: test_ensure_tracklist_is_not_empty" << std::endl;
 
     add_track(uri1);
@@ -201,7 +197,6 @@
         cout << "TrackList is empty, test failure" << endl;
 }
 
->>>>>>> 30723a5e
 void media::TestTrackList::test_has_next_track(const std::string &uri1, const std::string &uri2)
 {
     cout << "--> Running test: test_has_next_track" << std::endl;
