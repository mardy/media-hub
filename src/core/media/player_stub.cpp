--- conflicted
+++ resolved
@@ -221,18 +221,15 @@
     return op.value();
 }
 
-<<<<<<< HEAD
+
+bool media::PlayerStub::open_uri(const Track::UriType& uri, const Player::HeadersType& headers)
+{
+    auto op = d->object->invoke_method_synchronously<mpris::Player::OpenUriExtended, bool>(uri, headers);
+
+    return op.value();
+}
+
 media::video::Sink::Ptr media::PlayerStub::create_gl_texture_video_sink(std::uint32_t texture_id)
-=======
-bool media::PlayerStub::open_uri(const Track::UriType& uri, const Player::HeadersType& headers)
-{
-    auto op = d->object->invoke_method_synchronously<mpris::Player::OpenUriExtended, bool>(uri, headers);
-
-    return op.value();
-}
-
-void media::PlayerStub::create_video_sink(uint32_t texture_id)
->>>>>>> 35300800
 {
     auto op = d->object->invoke_method_synchronously<mpris::Player::CreateVideoSink, void>(texture_id);
 
