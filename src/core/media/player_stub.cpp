/*
 * Copyright © 2013-2015 Canonical Ltd.
 *
 * This program is free software: you can redistribute it and/or modify it
 * under the terms of the GNU Lesser General Public License version 3,
 * as published by the Free Software Foundation.
 *
 * This program is distributed in the hope that it will be useful,
 * but WITHOUT ANY WARRANTY {} without even the implied warranty of
 * MERCHANTABILITY or FITNESS FOR A PARTICULAR PURPOSE.  See the
 * GNU Lesser General Public License for more details.
 *
 * You should have received a copy of the GNU Lesser General Public License
 * along with this program.  If not, see <http://www.gnu.org/licenses/>.
 *
 * Authored by: Thomas Voß <thomas.voss@canonical.com>
 *              Jim Hodapp <jim.hodapp@canonical.com>
 */

#include <core/media/service.h>
#include <core/media/track_list.h>
#include <core/media/video/platform_default_sink.h>

#include "codec.h"
#include "player_stub.h"
#include "player_traits.h"
#include "property_stub.h"
#include "the_session_bus.h"
#include "track_list_stub.h"

#include "mpris/player.h"

#include <core/dbus/property.h>
#include <core/dbus/types/object_path.h>

#include <limits>

#define UNUSED __attribute__((unused))

namespace dbus = core::dbus;
namespace media = core::ubuntu::media;

struct media::PlayerStub::Private
{
    Private(const std::shared_ptr<Service>& parent,
<<<<<<< HEAD
            const std::shared_ptr<core::dbus::Object>& object,
            const std::string& uuid
=======
            const std::shared_ptr<core::dbus::Service>& service,
            const std::shared_ptr<core::dbus::Object>& object
>>>>>>> 9a51b939
            ) : parent(parent),
                service(service),
                object(object),
                key(object->invoke_method_synchronously<mpris::Player::Key, media::Player::PlayerKey>().value()),
                uuid(uuid),
                sink_factory(media::video::make_platform_default_sink_factory(key)),
                properties
                {
                    // Link the properties from the server side to the client side over the bus
                    object->get_property<mpris::Player::Properties::CanPlay>(),
                    object->get_property<mpris::Player::Properties::CanPause>(),
                    object->get_property<mpris::Player::Properties::CanSeek>(),
                    object->get_property<mpris::Player::Properties::CanControl>(),
                    object->get_property<mpris::Player::Properties::CanGoNext>(),
                    object->get_property<mpris::Player::Properties::CanGoPrevious>(),
                    object->get_property<mpris::Player::Properties::IsVideoSource>(),
                    object->get_property<mpris::Player::Properties::IsAudioSource>(),
                    object->get_property<mpris::Player::Properties::TypedPlaybackStatus>(),
                    object->get_property<mpris::Player::Properties::TypedLoopStatus>(),
                    object->get_property<mpris::Player::Properties::PlaybackRate>(),
                    object->get_property<mpris::Player::Properties::Shuffle>(),
                    object->get_property<mpris::Player::Properties::TypedMetaData>(),
                    object->get_property<mpris::Player::Properties::Volume>(),
                    object->get_property<mpris::Player::Properties::Position>(),
                    object->get_property<mpris::Player::Properties::Duration>(),
                    object->get_property<mpris::Player::Properties::AudioStreamRole>(),
                    object->get_property<mpris::Player::Properties::Orientation>(),
                    object->get_property<mpris::Player::Properties::Lifetime>(),
                    object->get_property<mpris::Player::Properties::MinimumRate>(),
                    object->get_property<mpris::Player::Properties::MaximumRate>()
                },
                signals
                {
                    object->get_signal<mpris::Player::Signals::Seeked>(),
                    object->get_signal<mpris::Player::Signals::AboutToFinish>(),
                    object->get_signal<mpris::Player::Signals::EndOfStream>(),
                    object->get_signal<mpris::Player::Signals::PlaybackStatusChanged>(),
                    object->get_signal<mpris::Player::Signals::VideoDimensionChanged>(),
                    object->get_signal<mpris::Player::Signals::Error>()
                }
    {
    }

    ~Private()
    {
    }

    std::shared_ptr<Service> parent;
    std::shared_ptr<TrackList> track_list;
    dbus::Service::Ptr service;
    dbus::Object::Ptr object;
    media::Player::PlayerKey key;
    std::string uuid;
    media::video::SinkFactory sink_factory;
    struct
    {
        std::shared_ptr<core::dbus::Property<mpris::Player::Properties::CanPlay>> can_play;
        std::shared_ptr<core::dbus::Property<mpris::Player::Properties::CanPause>> can_pause;
        std::shared_ptr<core::dbus::Property<mpris::Player::Properties::CanSeek>> can_seek;
        std::shared_ptr<core::dbus::Property<mpris::Player::Properties::CanControl>> can_control;
        std::shared_ptr<core::dbus::Property<mpris::Player::Properties::CanGoNext>> can_go_next;
        std::shared_ptr<core::dbus::Property<mpris::Player::Properties::CanGoPrevious>> can_go_previous;
        std::shared_ptr<core::dbus::Property<mpris::Player::Properties::IsVideoSource>> is_video_source;
        std::shared_ptr<core::dbus::Property<mpris::Player::Properties::IsAudioSource>> is_audio_source;

        std::shared_ptr<core::dbus::Property<mpris::Player::Properties::TypedPlaybackStatus>> playback_status;
        std::shared_ptr<core::dbus::Property<mpris::Player::Properties::TypedLoopStatus>> loop_status;
        std::shared_ptr<core::dbus::Property<mpris::Player::Properties::PlaybackRate>> playback_rate;
        std::shared_ptr<core::dbus::Property<mpris::Player::Properties::Shuffle>> shuffle;
        std::shared_ptr<core::dbus::Property<mpris::Player::Properties::TypedMetaData>> meta_data_for_current_track;
        std::shared_ptr<core::dbus::Property<mpris::Player::Properties::Volume>> volume;
        std::shared_ptr<core::dbus::Property<mpris::Player::Properties::Position>> position;
        std::shared_ptr<core::dbus::Property<mpris::Player::Properties::Duration>> duration;
        std::shared_ptr<core::dbus::Property<mpris::Player::Properties::AudioStreamRole>> audio_role;
        std::shared_ptr<core::dbus::Property<mpris::Player::Properties::Orientation>> orientation;
        std::shared_ptr<core::dbus::Property<mpris::Player::Properties::Lifetime>> lifetime;
        std::shared_ptr<core::dbus::Property<mpris::Player::Properties::MinimumRate>> minimum_playback_rate;
        std::shared_ptr<core::dbus::Property<mpris::Player::Properties::MaximumRate>> maximum_playback_rate;
    } properties;

    struct Signals
    {
        typedef core::dbus::Signal<mpris::Player::Signals::Seeked, mpris::Player::Signals::Seeked::ArgumentType> DBusSeekedToSignal;
        typedef core::dbus::Signal<mpris::Player::Signals::AboutToFinish, mpris::Player::Signals::AboutToFinish::ArgumentType> DBusAboutToFinishSignal;
        typedef core::dbus::Signal<mpris::Player::Signals::EndOfStream, mpris::Player::Signals::EndOfStream::ArgumentType> DBusEndOfStreamSignal;
        typedef core::dbus::Signal<mpris::Player::Signals::PlaybackStatusChanged, mpris::Player::Signals::PlaybackStatusChanged::ArgumentType> DBusPlaybackStatusChangedSignal;
        typedef core::dbus::Signal<mpris::Player::Signals::VideoDimensionChanged, mpris::Player::Signals::VideoDimensionChanged::ArgumentType> DBusVideoDimensionChangedSignal;
        typedef core::dbus::Signal<mpris::Player::Signals::Error, mpris::Player::Signals::Error::ArgumentType> DBusErrorSignal;

        Signals(const std::shared_ptr<DBusSeekedToSignal>& seeked,
                const std::shared_ptr<DBusAboutToFinishSignal>& atf,
                const std::shared_ptr<DBusEndOfStreamSignal>& eos,
                const std::shared_ptr<DBusPlaybackStatusChangedSignal>& status,
                const std::shared_ptr<DBusVideoDimensionChangedSignal>& d,
                const std::shared_ptr<DBusErrorSignal>& e)
            : seeked_to(),
              about_to_finish(),
              end_of_stream(),
              playback_status_changed(),
              video_dimension_changed(),
              error(),
              dbus
              {
                  seeked,
                  atf,
                  eos,
                  status,
                  d,
                  e
              }
        {
            dbus.seeked_to->connect([this](std::uint64_t value)
            {
                std::cout << "SeekedTo signal arrived via the bus." << std::endl;
                seeked_to(value);
            });

            dbus.about_to_finish->connect([this]()
            {
                std::cout << "AboutToFinish signal arrived via the bus." << std::endl;
                about_to_finish();
            });

            dbus.end_of_stream->connect([this]()
            {
                std::cout << "EndOfStream signal arrived via the bus." << std::endl;
                end_of_stream();
            });

            dbus.playback_status_changed->connect([this](const media::Player::PlaybackStatus& status)
            {
                std::cout << "PlaybackStatusChanged signal arrived via the bus." << std::endl;
                playback_status_changed(status);
            });

            dbus.video_dimension_changed->connect([this](const media::video::Dimensions dimensions)
            {
                std::cout << "VideoDimensionChanged signal arrived via the bus." << std::endl;
                video_dimension_changed(dimensions);
            });

            dbus.error->connect([this](const media::Player::Error& e)
            {
                std::cout << "Error signal arrived via the bus (Error: " << e << ")" << std::endl;
                error(e);
            });
        }

        core::Signal<int64_t> seeked_to;
        core::Signal<void> about_to_finish;
        core::Signal<void> end_of_stream;
        core::Signal<media::Player::PlaybackStatus> playback_status_changed;
        core::Signal<media::video::Dimensions> video_dimension_changed;
        core::Signal<media::Player::Error> error;

        struct DBus
        {
            std::shared_ptr<DBusSeekedToSignal> seeked_to;
            std::shared_ptr<DBusAboutToFinishSignal> about_to_finish;
            std::shared_ptr<DBusEndOfStreamSignal> end_of_stream;
            std::shared_ptr<DBusPlaybackStatusChangedSignal> playback_status_changed;
            std::shared_ptr<DBusVideoDimensionChangedSignal> video_dimension_changed;
            std::shared_ptr<DBusErrorSignal> error;
        } dbus;
    } signals;
};

media::PlayerStub::PlayerStub(
    const std::shared_ptr<Service>& parent,
<<<<<<< HEAD
    const std::shared_ptr<core::dbus::Object>& object,
    const std::string& uuid)
        : d(new Private{parent, object, uuid})
=======
    const std::shared_ptr<core::dbus::Service>& service,
    const std::shared_ptr<core::dbus::Object>& object)
    : d(new Private{parent, service, object})
>>>>>>> 9a51b939
{
}

media::PlayerStub::~PlayerStub()
{
}

std::string media::PlayerStub::uuid() const
{
    return d->uuid;
}

void media::PlayerStub::reconnect()
{
    // No implementation
}

void media::PlayerStub::abandon()
{
    // No implementation
}

std::shared_ptr<media::TrackList> media::PlayerStub::track_list()
{
    if (!d->track_list)
    {
        d->track_list = std::make_shared<media::TrackListStub>(
                    shared_from_this(),
                    d->service->object_for_path(
                        dbus::types::ObjectPath(
                            d->object->path().as_string() + "/TrackList")));
    }
    return d->track_list;
}

media::Player::PlayerKey media::PlayerStub::key() const
{
    return d->key;
}

bool media::PlayerStub::open_uri(const media::Track::UriType& uri)
{
    auto op = d->object->transact_method<mpris::Player::OpenUri, bool>(uri);

    return op.value();
}


bool media::PlayerStub::open_uri(const Track::UriType& uri, const Player::HeadersType& headers)
{
    auto op = d->object->transact_method<mpris::Player::OpenUriExtended, bool>(uri, headers);

    return op.value();
}

media::video::Sink::Ptr media::PlayerStub::create_gl_texture_video_sink(std::uint32_t texture_id)
{
    auto op = d->object->transact_method<mpris::Player::CreateVideoSink, void>(texture_id);

    if (op.is_error())
    {
        if (op.error().name() == mpris::Player::Error::OutOfProcessBufferStreamingNotSupported::name)
            throw media::Player::Errors::OutOfProcessBufferStreamingNotSupported{};
        else
            throw std::runtime_error{op.error().print()};
    }

    return d->sink_factory(texture_id);
}

void media::PlayerStub::next()
{
    auto op = d->object->transact_method<mpris::Player::Next, void>();

    if (op.is_error())
        throw std::runtime_error("Problem switching to next track on remote object");
}

void media::PlayerStub::previous()
{
    auto op = d->object->transact_method<mpris::Player::Previous, void>();

    if (op.is_error())
        throw std::runtime_error("Problem switching to previous track on remote object");
}

void media::PlayerStub::play()
{
    auto op = d->object->transact_method<mpris::Player::Play, void>();

    if (op.is_error())
        throw std::runtime_error("Problem starting playback on remote object");
}

void media::PlayerStub::pause()
{
    auto op = d->object->transact_method<mpris::Player::Pause, void>();

    if (op.is_error())
        throw std::runtime_error("Problem pausing playback on remote object");
}

void media::PlayerStub::seek_to(const std::chrono::microseconds& offset)
{
    auto op = d->object->transact_method<mpris::Player::Seek, void, uint64_t>(offset.count());

    if (op.is_error())
        throw std::runtime_error("Problem seeking on remote object");
}

void media::PlayerStub::stop()
{
    auto op = d->object->transact_method<mpris::Player::Stop, void>();

    if (op.is_error())
        throw std::runtime_error("Problem stopping playback on remote object");
}

const core::Property<bool>& media::PlayerStub::can_play() const
{
    return *d->properties.can_play;
}

const core::Property<bool>& media::PlayerStub::can_pause() const
{
    return *d->properties.can_pause;
}

const core::Property<bool>& media::PlayerStub::can_seek() const
{
    return *d->properties.can_seek;
}

const core::Property<bool>& media::PlayerStub::can_go_previous() const
{
    return *d->properties.can_go_previous;
}

const core::Property<bool>& media::PlayerStub::can_go_next() const
{
    return *d->properties.can_go_next;
}

const core::Property<bool>& media::PlayerStub::is_video_source() const
{
    return *d->properties.is_video_source;
}

const core::Property<bool>& media::PlayerStub::is_audio_source() const
{
    return *d->properties.is_audio_source;
}

const core::Property<media::Player::PlaybackStatus>& media::PlayerStub::playback_status() const
{
    return *d->properties.playback_status;
}

const core::Property<media::Player::LoopStatus>& media::PlayerStub::loop_status() const
{
    return *d->properties.loop_status;
}

const core::Property<media::Player::PlaybackRate>& media::PlayerStub::playback_rate() const
{
    return *d->properties.playback_rate;
}

const core::Property<bool>& media::PlayerStub::shuffle() const
{
    return *d->properties.shuffle;
}

const core::Property<media::Track::MetaData>& media::PlayerStub::meta_data_for_current_track() const
{
    return *d->properties.meta_data_for_current_track;
}

const core::Property<media::Player::Volume>& media::PlayerStub::volume() const
{
    return *d->properties.volume;
}

const core::Property<int64_t>& media::PlayerStub::position() const
{
    return *d->properties.position;
}

const core::Property<int64_t>& media::PlayerStub::duration() const
{
    return *d->properties.duration;
}

const core::Property<media::Player::AudioStreamRole>& media::PlayerStub::audio_stream_role() const
{
    return *d->properties.audio_role;
}

const core::Property<media::Player::Orientation>& media::PlayerStub::orientation() const
{
    return *d->properties.orientation;
}

const core::Property<media::Player::Lifetime>& media::PlayerStub::lifetime() const
{
    return *d->properties.lifetime;
}

const core::Property<media::Player::PlaybackRate>& media::PlayerStub::minimum_playback_rate() const
{
    return *d->properties.minimum_playback_rate;
}

const core::Property<media::Player::PlaybackRate>& media::PlayerStub::maximum_playback_rate() const
{
    return *d->properties.maximum_playback_rate;
}

core::Property<media::Player::LoopStatus>& media::PlayerStub::loop_status()
{
    return *d->properties.loop_status;
}

core::Property<media::Player::PlaybackRate>& media::PlayerStub::playback_rate()
{
    return *d->properties.playback_rate;
}

core::Property<bool>& media::PlayerStub::shuffle()
{
    return *d->properties.shuffle;
}

core::Property<media::Player::Volume>& media::PlayerStub::volume()
{
    return *d->properties.volume;
}

core::Property<media::Player::AudioStreamRole>& media::PlayerStub::audio_stream_role()
{
    return *d->properties.audio_role;
}

core::Property<media::Player::Lifetime>& media::PlayerStub::lifetime()
{
    return *d->properties.lifetime;
}

const core::Signal<int64_t>& media::PlayerStub::seeked_to() const
{
    return d->signals.seeked_to;
}

const core::Signal<void>& media::PlayerStub::about_to_finish() const
{
    return d->signals.about_to_finish;
}

const core::Signal<void>& media::PlayerStub::end_of_stream() const
{
    return d->signals.end_of_stream;
}

core::Signal<media::Player::PlaybackStatus>& media::PlayerStub::playback_status_changed()
{
    return d->signals.playback_status_changed;
}

const core::Signal<media::video::Dimensions>& media::PlayerStub::video_dimension_changed() const
{
    return d->signals.video_dimension_changed;
}

const core::Signal<media::Player::Error>& media::PlayerStub::error() const
{
    return d->signals.error;
}<|MERGE_RESOLUTION|>--- conflicted
+++ resolved
@@ -43,13 +43,9 @@
 struct media::PlayerStub::Private
 {
     Private(const std::shared_ptr<Service>& parent,
-<<<<<<< HEAD
-            const std::shared_ptr<core::dbus::Object>& object,
-            const std::string& uuid
-=======
             const std::shared_ptr<core::dbus::Service>& service,
             const std::shared_ptr<core::dbus::Object>& object
->>>>>>> 9a51b939
+            const std::string& uuid
             ) : parent(parent),
                 service(service),
                 object(object),
@@ -219,15 +215,10 @@
 
 media::PlayerStub::PlayerStub(
     const std::shared_ptr<Service>& parent,
-<<<<<<< HEAD
+    const std::shared_ptr<core::dbus::Service>& service,
     const std::shared_ptr<core::dbus::Object>& object,
     const std::string& uuid)
-        : d(new Private{parent, object, uuid})
-=======
-    const std::shared_ptr<core::dbus::Service>& service,
-    const std::shared_ptr<core::dbus::Object>& object)
-    : d(new Private{parent, service, object})
->>>>>>> 9a51b939
+        : d(new Private{parent, service, object, uuid})
 {
 }
 
