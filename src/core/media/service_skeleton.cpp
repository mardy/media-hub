/*
 * Copyright © 2013-2014 Canonical Ltd.
 *
 * This program is free software: you can redistribute it and/or modify it
 * under the terms of the GNU Lesser General Public License version 3,
 * as published by the Free Software Foundation.
 *
 * This program is distributed in the hope that it will be useful,
 * but WITHOUT ANY WARRANTY; without even the implied warranty of
 * MERCHANTABILITY or FITNESS FOR A PARTICULAR PURPOSE.  See the
 * GNU Lesser General Public License for more details.
 *
 * You should have received a copy of the GNU Lesser General Public License
 * along with this program.  If not, see <http://www.gnu.org/licenses/>.
 *
 * Authored by: Thomas Voß <thomas.voss@canonical.com>
 *              Jim Hodapp <jim.hodapp@canonical.com>
 */

#include "service_skeleton.h"

#include "mpris/media_player2.h"
#include "mpris/metadata.h"
#include "mpris/player.h"
#include "mpris/playlists.h"
#include "mpris/service.h"

#include "player_configuration.h"
#include "the_session_bus.h"
#include "xesam.h"

#include <core/dbus/message.h>
#include <core/dbus/object.h>
#include <core/dbus/types/object_path.h>

#include <core/posix/this_process.h>

#include <boost/uuid/uuid.hpp>
#include <boost/uuid/uuid_generators.hpp>
#include <boost/uuid/uuid_io.hpp>

#include <map>
#include <regex>
#include <sstream>

namespace dbus = core::dbus;
namespace media = core::ubuntu::media;

namespace
{
core::Signal<void> the_empty_signal;
}

struct media::ServiceSkeleton::Private
{
    Private(media::ServiceSkeleton* impl, const ServiceSkeleton::Configuration& config)
        : request_context_resolver(media::apparmor::ubuntu::make_platform_default_request_context_resolver(config.external_services)),
          impl(impl),
          object(impl->access_service()->add_object_for_path(
                     dbus::traits::Service<media::Service>::object_path())),
<<<<<<< HEAD
          configuration(config),
          exported(impl->access_bus(), config.cover_art_resolver)
=======
          exported(impl->access_bus(), config.cover_art_resolver),
          configuration(config)
>>>>>>> 51e5fc35
    {
        object->install_method_handler<mpris::Service::CreateSession>(
                    std::bind(
                        &Private::handle_create_session,
                        this,
                        std::placeholders::_1));
        object->install_method_handler<mpris::Service::DetachSession>(
                    std::bind(
                        &Private::handle_detach_session,
                        this,
                        std::placeholders::_1));
        object->install_method_handler<mpris::Service::ReattachSession>(
                    std::bind(
                        &Private::handle_reattach_session,
                        this,
                        std::placeholders::_1));
        object->install_method_handler<mpris::Service::DestroySession>(
                    std::bind(
                        &Private::handle_destroy_session,
                        this,
                        std::placeholders::_1));
        object->install_method_handler<mpris::Service::CreateFixedSession>(
                    std::bind(
                        &Private::handle_create_fixed_session,
                        this,
                        std::placeholders::_1));
        object->install_method_handler<mpris::Service::ResumeSession>(
                    std::bind(
                        &Private::handle_resume_session,
                        this,
                        std::placeholders::_1));
        object->install_method_handler<mpris::Service::PauseOtherSessions>(
                    std::bind(
                        &Private::handle_pause_other_sessions,
                        this,
                        std::placeholders::_1));
    }

    std::tuple<std::string, media::Player::PlayerKey, std::string> create_session_info()
    {
        static unsigned int session_counter = 0;

        unsigned int current_session = session_counter++;
        boost::uuids::uuid uuid = gen();

        std::stringstream ss;
        ss << "/core/ubuntu/media/Service/sessions/" << current_session;

        return std::make_tuple(ss.str(), media::Player::PlayerKey(current_session), to_string(uuid));
    }

    void handle_create_session(const core::dbus::Message::Ptr& msg)
    {
        auto session_info = create_session_info();

        dbus::types::ObjectPath op{std::get<0>(session_info)};
        media::Player::PlayerKey key{std::get<1>(session_info)};
        std::string uuid{std::get<2>(session_info)};

        media::Player::Configuration config
        {
            key,
            impl->access_bus(),
            impl->access_service()->add_object_for_path(op)
        };

        std::cout << "Session created by request of: " << msg->sender() << ", uuid: " << uuid << ", path:" << op << std::endl;

        try
        {
            configuration.player_store->add_player_for_key(key, impl->create_session(config));
            uuid_player_map.insert(std::make_pair(uuid, key));

            request_context_resolver->resolve_context_for_dbus_name_async(msg->sender(), [this, key, msg](const media::apparmor::ubuntu::Context& context)
            {
                fprintf(stderr, "%s():%d -- app_name='%s', attached\n", __func__, __LINE__, context.str().c_str());
                player_owner_map.insert(std::make_pair(key, std::make_tuple(context.str(), true, msg->sender())));
            });
            
            auto reply = dbus::Message::make_method_return(msg);
            reply->writer() << op;

            impl->access_bus()->send(reply);
        } catch(const std::runtime_error& e)
        {
            auto reply = dbus::Message::make_error(
                        msg,
                        mpris::Service::Errors::CreatingSession::name(),
                        e.what());
            impl->access_bus()->send(reply);
        }
    }

    void handle_detach_session(const core::dbus::Message::Ptr& msg)
    {
        try
        {
            std::string uuid;
            msg->reader() >> uuid;

            auto key = uuid_player_map.at(uuid);

            if (player_owner_map.count(key) != 0) {
                auto info = player_owner_map.at(key);
                if (std::get<1>(info) && (std::get<2>(info) == msg->sender())) { // Player is attached
                    std::get<1>(info) = false; // Detached
                    std::get<2>(info).clear(); // Clear registered sender/peer
                }
            }
            
            auto reply = dbus::Message::make_method_return(msg);
            impl->access_bus()->send(reply);

        } catch(const std::runtime_error& e)
        {
            auto reply = dbus::Message::make_error(
                        msg,
                        mpris::Service::Errors::DetachingSession::name(),
                        e.what());
            impl->access_bus()->send(reply);
        }
    }

    void handle_reattach_session(const core::dbus::Message::Ptr& msg)
    {
        try
        {
            std::string uuid;
            msg->reader() >> uuid;

            if (uuid_player_map.count(uuid) != 0) {
                auto key = uuid_player_map.at(uuid);
                if (not configuration.player_store->has_player_for_key(key)) {
                    auto reply = dbus::Message::make_error(
                                msg,
                                mpris::Service::Errors::ReattachingSession::name(),
                                "Unable to locate player session");
                    impl->access_bus()->send(reply);
                    return;
                }
                std::stringstream ss;
                ss << "/core/ubuntu/media/Service/sessions/" << key;
                dbus::types::ObjectPath op{ss.str()};

                request_context_resolver->resolve_context_for_dbus_name_async(msg->sender(), [this, msg, key, op](const media::apparmor::ubuntu::Context& context)
                {
                    auto info = player_owner_map.at(key);
                    fprintf(stderr, "%s():%d -- reattach app_name='%s', info='%s', '%s'\n", __func__, __LINE__, context.str().c_str(), std::get<0>(info).c_str(), std::get<2>(info).c_str());
                    if (std::get<0>(info) == context.str()) {
                        std::get<1>(info) = true; // Set to Attached
                        std::get<2>(info) = msg->sender(); // Register new owner

                        // Signal player reconnection
                        auto player = configuration.player_store->player_for_key(key);
                        player->reconnect();

                        auto reply = dbus::Message::make_method_return(msg);
                        reply->writer() << op;

                        impl->access_bus()->send(reply);
                    }
                    else {
                        auto reply = dbus::Message::make_error(
                                    msg,
                                    mpris::Service::Errors::ReattachingSession::name(),
                                    "Invalid permissions for the requested session");
                        impl->access_bus()->send(reply);
                        return;
                    }
                });
            }
            else {
               auto reply = dbus::Message::make_error(
                           msg,
                           mpris::Service::Errors::ReattachingSession::name(),
                           "Invalid session");
               impl->access_bus()->send(reply);
               return;
            }
        } catch(const std::runtime_error& e)
        {
            auto reply = dbus::Message::make_error(
                        msg,
                        mpris::Service::Errors::ReattachingSession::name(),
                        e.what());
            impl->access_bus()->send(reply);
        }
    }

    void handle_destroy_session(const core::dbus::Message::Ptr& msg)
    {
     
        try
        {
            std::string uuid;
            msg->reader() >> uuid;

            if (uuid_player_map.count(uuid) != 0) {
                auto key = uuid_player_map.at(uuid);
                if (not configuration.player_store->has_player_for_key(key)) {
                    auto reply = dbus::Message::make_error(
                                msg,
                                mpris::Service::Errors::DestroyingSession::name(),
                                "Unable to locate player session");
                    impl->access_bus()->send(reply);
                    return;
                }

                // Remove control entries from the map, at this point
                // the session is no longer usable.
                uuid_player_map.erase(uuid);

                request_context_resolver->resolve_context_for_dbus_name_async(msg->sender(), [this, msg, key](const media::apparmor::ubuntu::Context& context)
                {
                    auto info = player_owner_map.at(key);
                    fprintf(stderr, "%s():%d -- Destroying app_name='%s', info='%s', '%s'\n", __func__, __LINE__, context.str().c_str(), std::get<0>(info).c_str(), std::get<2>(info).c_str());
                    if (std::get<0>(info) == context.str()) {
                        player_owner_map.erase(key);

                        // Signal player reconnection
                        auto player = configuration.player_store->player_for_key(key);
                        player->lifetime().set(media::Player::Lifetime::normal);

                        auto reply = dbus::Message::make_method_return(msg);
                        impl->access_bus()->send(reply);
                    }
                    else {
                        auto reply = dbus::Message::make_error(
                                    msg,
                                    mpris::Service::Errors::DestroyingSession::name(),
                                    "Invalid permissions for the requested session");
                        impl->access_bus()->send(reply);
                        return;
                    }
                });
            }
            else {
               auto reply = dbus::Message::make_error(
                           msg,
                           mpris::Service::Errors::DestroyingSession::name(),
                           "Invalid session");
               impl->access_bus()->send(reply);
               return;
            }
        } catch(const std::runtime_error& e)
        {
            auto reply = dbus::Message::make_error(
                        msg,
                        mpris::Service::Errors::DestroyingSession::name(),
                        e.what());
            impl->access_bus()->send(reply);
        }
    }

    void handle_create_fixed_session(const core::dbus::Message::Ptr& msg)
    {
        try
        {
            std::string name;
            msg->reader() >> name;

            if (named_player_map.count(name) == 0) {
                // Create new session
                auto  session_info = create_session_info();

                dbus::types::ObjectPath op{std::get<0>(session_info)};
                media::Player::PlayerKey key{std::get<1>(session_info)};

                media::Player::Configuration config
                {
                    key,
                    impl->access_bus(),
                    impl->access_service()->add_object_for_path(op)
                };

                auto session = impl->create_session(config);
                session->lifetime().set(media::Player::Lifetime::resumable);

                configuration.player_store->add_player_for_key(key, session);

                named_player_map.insert(std::make_pair(name, key));

                auto reply = dbus::Message::make_method_return(msg);
                reply->writer() << op;

                impl->access_bus()->send(reply);
            }
            else {
                // Resume previous session
                auto key = named_player_map.at(name);
                if (not configuration.player_store->has_player_for_key(key)) {
                    auto reply = dbus::Message::make_error(
                                msg,
                                mpris::Service::Errors::CreatingFixedSession::name(),
                                "Unable to locate player session");
                    impl->access_bus()->send(reply);
                    return;
                }

                std::stringstream ss;
                ss << "/core/ubuntu/media/Service/sessions/" << key;
                dbus::types::ObjectPath op{ss.str()};

                auto reply = dbus::Message::make_method_return(msg);
                reply->writer() << op;

                impl->access_bus()->send(reply);
            }
        } catch(const std::runtime_error& e)
        {
            auto reply = dbus::Message::make_error(
                        msg,
                        mpris::Service::Errors::CreatingSession::name(),
                        e.what());
            impl->access_bus()->send(reply);
        }
    }

    void handle_resume_session(const core::dbus::Message::Ptr& msg)
    {
        try
        {
            Player::PlayerKey key;
            msg->reader() >> key;

            if (not configuration.player_store->has_player_for_key(key)) {
                auto reply = dbus::Message::make_error(
                            msg,
                            mpris::Service::Errors::ResumingSession::name(),
                            "Unable to locate player session");
                impl->access_bus()->send(reply);
                return;
            }

            std::stringstream ss;
            ss << "/core/ubuntu/media/Service/sessions/" << key;
            dbus::types::ObjectPath op{ss.str()};

            auto reply = dbus::Message::make_method_return(msg);
            reply->writer() << op;

            impl->access_bus()->send(reply);
        } catch(const std::runtime_error& e)
        {
            auto reply = dbus::Message::make_error(
                        msg,
                        mpris::Service::Errors::CreatingSession::name(),
                        e.what());
            impl->access_bus()->send(reply);
        }
    }

    void handle_pause_other_sessions(const core::dbus::Message::Ptr& msg)
    {
        std::cout << __PRETTY_FUNCTION__ << std::endl;
        Player::PlayerKey key;
        msg->reader() >> key;
        impl->pause_other_sessions(key);

        auto reply = dbus::Message::make_method_return(msg);
        impl->access_bus()->send(reply);
    }

    media::apparmor::ubuntu::RequestContextResolver::Ptr request_context_resolver;
    media::ServiceSkeleton* impl;
    dbus::Object::Ptr object;

    // We remember all our creation time arguments.
    ServiceSkeleton::Configuration configuration;
    // We map named/fixed player instances to their respective keys.
    std::map<std::string, media::Player::PlayerKey> named_player_map;
    // We map UUIDs to their respective keys.
    std::map<std::string, media::Player::PlayerKey> uuid_player_map;
    // We keep a list of keys and their respective owners and states.
    // value: (owner context, attached state, attached dbus name)
    std::map<media::Player::PlayerKey, std::tuple<std::string, bool, std::string>> player_owner_map;
    
    boost::uuids::random_generator gen;
     
    // We expose the entire service as an MPRIS player.
    struct Exported
    {
        static mpris::MediaPlayer2::Skeleton::Configuration::Defaults media_player_defaults()
        {
            mpris::MediaPlayer2::Skeleton::Configuration::Defaults defaults;
            // TODO(tvoss): These three elements really should be configurable.
            defaults.identity = "core::media::Hub";
            defaults.desktop_entry = "mediaplayer-app";
            defaults.supported_mime_types = {"audio/mpeg3"};

            return defaults;
        }

        static mpris::Player::Skeleton::Configuration::Defaults player_defaults()
        {
            mpris::Player::Skeleton::Configuration::Defaults defaults;

            // Disabled as track list is not fully implemented yet.
            defaults.can_go_next = false;
            // Disabled as track list is not fully implemented yet.
            defaults.can_go_previous = false;

            return defaults;
        }

        static std::string service_name()
        {
#if 0
            static const bool export_to_indicator_sound_via_mpris
            {
                core::posix::this_process::env::get("UBUNTU_MEDIA_HUB_EXPORT_TO_INDICATOR_VIA_MPRIS", "0") == "1"
            };

            return export_to_indicator_sound_via_mpris ? "org.mpris.MediaPlayer2.MediaHub" :
                                                         "hidden.org.mpris.MediaPlayer2.MediaHub";
#else
            return "org.mpris.MediaPlayer2.MediaHub";
#endif
        }

        explicit Exported(const dbus::Bus::Ptr& bus, const media::CoverArtResolver& cover_art_resolver)
            : bus{bus},
              service{dbus::Service::add_service(bus, service_name())},
              object{service->add_object_for_path(dbus::types::ObjectPath{"/org/mpris/MediaPlayer2"})},
              media_player{mpris::MediaPlayer2::Skeleton::Configuration{bus, object, media_player_defaults()}},
              player{mpris::Player::Skeleton::Configuration{bus, object, player_defaults()}},
              playlists{mpris::Playlists::Skeleton::Configuration{bus, object, mpris::Playlists::Skeleton::Configuration::Defaults{}}},
              cover_art_resolver{cover_art_resolver}
        {
            object->install_method_handler<core::dbus::interfaces::Properties::GetAll>([this](const core::dbus::Message::Ptr& msg)
            {
                // Extract the interface
                std::string itf; msg->reader() >> itf;
                core::dbus::Message::Ptr reply = core::dbus::Message::make_method_return(msg);

                if (itf == mpris::Player::name())
                    reply->writer() << player.get_all_properties();
                else if (itf == mpris::MediaPlayer2::name())
                    reply->writer() << media_player.get_all_properties();
                else if (itf == mpris::Playlists::name())
                    reply->writer() << playlists.get_all_properties();

                Exported::bus->send(reply);
            });

            // Setup method handlers for mpris::Player methods.
            auto next = [this](const core::dbus::Message::Ptr& msg)
            {
                auto sp = current_player.lock();

                if (sp)
                    sp->next();

                Exported::bus->send(core::dbus::Message::make_method_return(msg));
            };
            object->install_method_handler<mpris::Player::Next>(next);

            auto previous = [this](const core::dbus::Message::Ptr& msg)
            {
                auto sp = current_player.lock();

                if (sp)
                    sp->previous();

                Exported::bus->send(core::dbus::Message::make_method_return(msg));
            };
            object->install_method_handler<mpris::Player::Previous>(previous);

            auto pause = [this](const core::dbus::Message::Ptr& msg)
            {
                auto sp = current_player.lock();

                if (sp)
                    sp->pause();

                Exported::bus->send(core::dbus::Message::make_method_return(msg));
            };
            object->install_method_handler<mpris::Player::Pause>(pause);

            auto stop = [this](const core::dbus::Message::Ptr& msg)
            {
                auto sp = current_player.lock();

                if (sp)
                    sp->stop();

                Exported::bus->send(core::dbus::Message::make_method_return(msg));
            };
            object->install_method_handler<mpris::Player::Stop>(stop);

            auto play = [this](const core::dbus::Message::Ptr& msg)
            {
                auto sp = current_player.lock();

                if (sp)
                    sp->play();

                Exported::bus->send(core::dbus::Message::make_method_return(msg));
            };
            object->install_method_handler<mpris::Player::Play>(play);

            auto play_pause = [this](const core::dbus::Message::Ptr& msg)
            {
                auto sp = current_player.lock();

                if (sp)
                {
                    if (sp->playback_status() == media::Player::PlaybackStatus::playing)
                        sp->pause();
                    else if (sp->playback_status() != media::Player::PlaybackStatus::null)
                        sp->play();
                }

                Exported::bus->send(core::dbus::Message::make_method_return(msg));
            };
            object->install_method_handler<mpris::Player::PlayPause>(play_pause);
        }

        void set_current_player(const std::shared_ptr<media::Player>& cp)
        {
            unset_current_player();

            // We will not keep the object alive.
            current_player = cp;

            // And announce that we can be controlled again.
            player.properties.can_control->set(false);

            // We wire up player state changes
            connections.seeked_to = cp->seeked_to().connect([this](std::uint64_t position)
            {
                player.signals.seeked_to->emit(position);
            });

            connections.duration_changed = cp->duration().changed().connect([this](std::uint64_t duration)
            {
                player.properties.duration->set(duration);
            });

            connections.position_changed = cp->position().changed().connect([this](std::uint64_t position)
            {
                player.properties.position->set(position);
            });

            connections.playback_status_changed = cp->playback_status().changed().connect([this](core::ubuntu::media::Player::PlaybackStatus status)
            {
                player.properties.playback_status->set(mpris::Player::PlaybackStatus::from(status));
            });

            connections.loop_status_changed = cp->loop_status().changed().connect([this](core::ubuntu::media::Player::LoopStatus status)
            {
                player.properties.loop_status->set(mpris::Player::LoopStatus::from(status));
            });

            connections.meta_data_changed = cp->meta_data_for_current_track().changed().connect([this](const core::ubuntu::media::Track::MetaData& md)
            {
                mpris::Player::Dictionary dict;

                bool has_title = md.count(xesam::Title::name) > 0;
                bool has_album_name = md.count(xesam::Album::name) > 0;
                bool has_artist_name = md.count(xesam::Artist::name) > 0;

                if (has_title)
                    dict[xesam::Title::name] = dbus::types::Variant::encode(md.get(xesam::Title::name));
                if (has_album_name)
                    dict[xesam::Album::name] = dbus::types::Variant::encode(md.get(xesam::Album::name));
                if (has_artist_name)
                    dict[xesam::Artist::name] = dbus::types::Variant::encode(md.get(xesam::Artist::name));

                dict[mpris::metadata::ArtUrl::name] = dbus::types::Variant::encode(
                            cover_art_resolver(
                                has_title ? md.get(xesam::Title::name) : "",
                                has_album_name ? md.get(xesam::Album::name) : "",
                                has_artist_name ? md.get(xesam::Artist::name) : ""));

                mpris::Player::Dictionary wrap;
                wrap[mpris::Player::Properties::Metadata::name()] = dbus::types::Variant::encode(dict);

                player.signals.properties_changed->emit(
                            std::make_tuple(
                                dbus::traits::Service<mpris::Player::Properties::Metadata::Interface>::interface_name(),
                                wrap,
                                std::vector<std::string>()));
            });
        }

        void unset_current_player()
        {
            current_player.reset();

            // We disconnect all previous event connections.
            connections.seeked_to.disconnect();
            connections.duration_changed.disconnect();
            connections.position_changed.disconnect();
            connections.playback_status_changed.disconnect();
            connections.loop_status_changed.disconnect();
            connections.meta_data_changed.disconnect();

            // And announce that we cannot be controlled anymore.
            player.properties.can_control->set(false);
        }

        void unset_if_current(const std::shared_ptr<media::Player>& cp)
        {
            if (cp == current_player.lock())
                unset_current_player();
        }

        dbus::Bus::Ptr bus;
        dbus::Service::Ptr service;
        dbus::Object::Ptr object;

        mpris::MediaPlayer2::Skeleton media_player;
        mpris::Player::Skeleton player;
        mpris::Playlists::Skeleton playlists;

        // The CoverArtResolver used by the exported player.
        media::CoverArtResolver cover_art_resolver;
        // The actual player instance.
        std::weak_ptr<media::Player> current_player;
        // We track event connections.
        struct
        {
            core::Connection seeked_to
            {
                the_empty_signal.connect([](){})
            };
            core::Connection duration_changed
            {
                the_empty_signal.connect([](){})
            };
            core::Connection position_changed
            {
                the_empty_signal.connect([](){})
            };
            core::Connection playback_status_changed
            {
                the_empty_signal.connect([](){})
            };
            core::Connection loop_status_changed
            {
                the_empty_signal.connect([](){})
            };
            core::Connection meta_data_changed
            {
                the_empty_signal.connect([](){})
            };
        } connections;
    } exported;
};

media::ServiceSkeleton::ServiceSkeleton(const Configuration& configuration)
    : dbus::Skeleton<media::Service>(the_session_bus()),
      d(new Private(this, configuration))
{
}

media::ServiceSkeleton::~ServiceSkeleton()
{
}

std::shared_ptr<media::Player> media::ServiceSkeleton::create_session(const media::Player::Configuration& config)
{
    return d->configuration.impl->create_session(config);
}

std::shared_ptr<media::Player> media::ServiceSkeleton::create_fixed_session(const std::string& name, const media::Player::Configuration&config)
{
    return d->configuration.impl->create_fixed_session(name, config);
}

std::shared_ptr<media::Player> media::ServiceSkeleton::resume_session(media::Player::PlayerKey key)
{
    return d->configuration.impl->resume_session(key);
}

void media::ServiceSkeleton::pause_other_sessions(media::Player::PlayerKey key)
{
    d->configuration.impl->pause_other_sessions(key);
}

void media::ServiceSkeleton::run()
{
    access_bus()->run();
}

void media::ServiceSkeleton::stop()
{
    access_bus()->stop();
}<|MERGE_RESOLUTION|>--- conflicted
+++ resolved
@@ -58,13 +58,8 @@
           impl(impl),
           object(impl->access_service()->add_object_for_path(
                      dbus::traits::Service<media::Service>::object_path())),
-<<<<<<< HEAD
           configuration(config),
           exported(impl->access_bus(), config.cover_art_resolver)
-=======
-          exported(impl->access_bus(), config.cover_art_resolver),
-          configuration(config)
->>>>>>> 51e5fc35
     {
         object->install_method_handler<mpris::Service::CreateSession>(
                     std::bind(
