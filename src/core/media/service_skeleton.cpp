--- conflicted
+++ resolved
@@ -114,112 +114,66 @@
             if (!inserted)
                 throw std::runtime_error("Problem persisting session in session store.");
 
-<<<<<<< HEAD
             auto reply = dbus::Message::make_method_return(msg);
             reply->writer() << op;
-=======
+
+            impl->access_bus()->send(reply);
+        } catch(const std::runtime_error& e)
+        {
+            auto reply = dbus::Message::make_error(
+                        msg,
+                        mpris::Service::Errors::CreatingSession::name(),
+                        e.what());
+            impl->access_bus()->send(reply);
+        }
+    }
+
+    void handle_create_fixed_session(const core::dbus::Message::Ptr& msg)
+    {
+        try
+        {
+            std::string name;
+            msg->reader() >> name;
+
+            if (fixed_session_store.count(name) == 0) {
+                // Create new session
+                auto  session_info = create_session_info();
+
+                dbus::types::ObjectPath op{session_info.first};
+                media::Player::PlayerKey key{session_info.second};
+
+                media::Player::Configuration config
+                {
+                    profile,
+                            key,
+                            impl->access_bus(),
+                            impl->access_service()->add_object_for_path(op)
+                };
+
+                auto session = impl->create_session(config);
+                session->lifetime().set(media::Player::Lifetime::resumable);
+
+                bool inserted = false;
+                std::tie(std::ignore, inserted)
+                        = session_store.insert(std::make_pair(key, session));
+
+                if (!inserted)
+                    throw std::runtime_error("Problem persisting session in session store.");
+
+                fixed_session_store.insert(std::make_pair(name, key));
 
                 auto reply = dbus::Message::make_method_return(msg);
                 reply->writer() << op;
 
                 impl->access_bus()->send(reply);
-            } catch(const std::runtime_error& e)
-            {
-                auto reply = dbus::Message::make_error(
-                            msg,
-                            mpris::Service::Errors::CreatingSession::name(),
-                            e.what());
-                impl->access_bus()->send(reply);
             }
-        });
-    }
-
-    void handle_create_fixed_session(const core::dbus::Message::Ptr& msg)
-    {
-        dbus_stub.get_connection_app_armor_security_async(msg->sender(), [this, msg](const std::string& profile)
-        {
-            try
-            {
-                std::string name;
-                msg->reader() >> name;
-
-                if (fixed_session_store.count(name) == 0) {
-                    // Create new session
-                    auto  session_info = create_session_info();
-
-                    dbus::types::ObjectPath op{session_info.first};
-                    media::Player::PlayerKey key{session_info.second};
-
-                    media::Player::Configuration config
-                    {
-                        profile,
-                        key,
-                        impl->access_bus(),
-                        impl->access_service()->add_object_for_path(op)
-                    };
-
-                    auto session = impl->create_session(config);
-                    session->lifetime().set(media::Player::Lifetime::resumable);
-
-                    bool inserted = false;
-                    std::tie(std::ignore, inserted)
-                            = session_store.insert(std::make_pair(key, session));
-
-                    if (!inserted)
-                        throw std::runtime_error("Problem persisting session in session store.");
-
-                    fixed_session_store.insert(std::make_pair(name, key));
-
-                    auto reply = dbus::Message::make_method_return(msg);
-                    reply->writer() << op;
-
-                    impl->access_bus()->send(reply);
-                }
-                else {
-                    // Resume previous session
-                    auto key = fixed_session_store[name];
-                    if (session_store.count(key) == 0) {
-                        auto reply = dbus::Message::make_error(
-                                    msg,
-                                    mpris::Service::Errors::CreatingFixedSession::name(),
-                                    "Unable to locate player session");
-                        impl->access_bus()->send(reply);
-                        return;
-                    }
-
-                    std::stringstream ss;
-                    ss << "/core/ubuntu/media/Service/sessions/" << key;
-                    dbus::types::ObjectPath op{ss.str()};
-
-                    auto reply = dbus::Message::make_method_return(msg);
-                    reply->writer() << op;
-
-                    impl->access_bus()->send(reply);
-                }
-            } catch(const std::runtime_error& e)
-            {
-                auto reply = dbus::Message::make_error(
-                            msg,
-                            mpris::Service::Errors::CreatingSession::name(),
-                            e.what());
-                impl->access_bus()->send(reply);
-            }
-        });
-    }
-
-    void handle_resume_session(const core::dbus::Message::Ptr& msg)
-    {
-        dbus_stub.get_connection_app_armor_security_async(msg->sender(), [this, msg](const std::string&)
-        {
-            try
-            {
-                Player::PlayerKey key;
-                msg->reader() >> key;
-
+            else {
+                // Resume previous session
+                auto key = fixed_session_store[name];
                 if (session_store.count(key) == 0) {
                     auto reply = dbus::Message::make_error(
                                 msg,
-                                mpris::Service::Errors::ResumingSession::name(),
+                                mpris::Service::Errors::CreatingFixedSession::name(),
                                 "Unable to locate player session");
                     impl->access_bus()->send(reply);
                     return;
@@ -231,7 +185,41 @@
 
                 auto reply = dbus::Message::make_method_return(msg);
                 reply->writer() << op;
->>>>>>> 7c0f63c0
+
+                impl->access_bus()->send(reply);
+            }
+        } catch(const std::runtime_error& e)
+        {
+            auto reply = dbus::Message::make_error(
+                        msg,
+                        mpris::Service::Errors::CreatingSession::name(),
+                        e.what());
+            impl->access_bus()->send(reply);
+        }
+    }
+
+    void handle_resume_session(const core::dbus::Message::Ptr& msg)
+    {
+        try
+        {
+            Player::PlayerKey key;
+            msg->reader() >> key;
+
+            if (session_store.count(key) == 0) {
+                auto reply = dbus::Message::make_error(
+                            msg,
+                            mpris::Service::Errors::ResumingSession::name(),
+                            "Unable to locate player session");
+                impl->access_bus()->send(reply);
+                return;
+            }
+
+            std::stringstream ss;
+            ss << "/core/ubuntu/media/Service/sessions/" << key;
+            dbus::types::ObjectPath op{ss.str()};
+
+            auto reply = dbus::Message::make_method_return(msg);
+            reply->writer() << op;
 
             impl->access_bus()->send(reply);
         } catch(const std::runtime_error& e)
