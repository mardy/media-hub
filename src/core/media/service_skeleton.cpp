/*
 * Copyright © 2013-2014 Canonical Ltd.
 *
 * This program is free software: you can redistribute it and/or modify it
 * under the terms of the GNU Lesser General Public License version 3,
 * as published by the Free Software Foundation.
 *
 * This program is distributed in the hope that it will be useful,
 * but WITHOUT ANY WARRANTY; without even the implied warranty of
 * MERCHANTABILITY or FITNESS FOR A PARTICULAR PURPOSE.  See the
 * GNU Lesser General Public License for more details.
 *
 * You should have received a copy of the GNU Lesser General Public License
 * along with this program.  If not, see <http://www.gnu.org/licenses/>.
 *
 * Authored by: Thomas Voß <thomas.voss@canonical.com>
 *              Jim Hodapp <jim.hodapp@canonical.com>
 */

#include "service_skeleton.h"

#include "mpris/media_player2.h"
#include "mpris/metadata.h"
#include "mpris/player.h"
#include "mpris/playlists.h"
#include "mpris/service.h"

#include "player_configuration.h"
#include "the_session_bus.h"
#include "xesam.h"

#include <core/dbus/message.h>
#include <core/dbus/object.h>
#include <core/dbus/types/object_path.h>

#include <core/posix/this_process.h>

#include <boost/uuid/uuid.hpp>
#include <boost/uuid/uuid_generators.hpp>
#include <boost/uuid/uuid_io.hpp>

#include <map>
#include <regex>
#include <sstream>

namespace dbus = core::dbus;
namespace media = core::ubuntu::media;

namespace
{
core::Signal<void> the_empty_signal;
}

struct media::ServiceSkeleton::Private
{
    Private(media::ServiceSkeleton* impl, const ServiceSkeleton::Configuration& config)
        : request_context_resolver(media::apparmor::ubuntu::make_platform_default_request_context_resolver(config.external_services)),
          impl(impl),
          object(impl->access_service()->add_object_for_path(
                     dbus::traits::Service<media::Service>::object_path())),
          configuration(config),
          exported(impl->access_bus(), config.cover_art_resolver)
    {
        object->install_method_handler<mpris::Service::CreateSession>(
                    std::bind(
                        &Private::handle_create_session,
                        this,
                        std::placeholders::_1));
        object->install_method_handler<mpris::Service::DetachSession>(
                    std::bind(
                        &Private::handle_detach_session,
                        this,
                        std::placeholders::_1));
        object->install_method_handler<mpris::Service::ReattachSession>(
                    std::bind(
                        &Private::handle_reattach_session,
                        this,
                        std::placeholders::_1));
        object->install_method_handler<mpris::Service::DestroySession>(
                    std::bind(
                        &Private::handle_destroy_session,
                        this,
                        std::placeholders::_1));
        object->install_method_handler<mpris::Service::CreateFixedSession>(
                    std::bind(
                        &Private::handle_create_fixed_session,
                        this,
                        std::placeholders::_1));
        object->install_method_handler<mpris::Service::ResumeSession>(
                    std::bind(
                        &Private::handle_resume_session,
                        this,
                        std::placeholders::_1));
        object->install_method_handler<mpris::Service::PauseOtherSessions>(
                    std::bind(
                        &Private::handle_pause_other_sessions,
                        this,
                        std::placeholders::_1));
    }

    std::tuple<std::string, media::Player::PlayerKey, std::string> create_session_info()
    {
        static unsigned int session_counter = 0;

        unsigned int current_session = session_counter++;
        boost::uuids::uuid uuid = gen();

        std::stringstream ss;
        ss << "/core/ubuntu/media/Service/sessions/" << current_session;

        return std::make_tuple(ss.str(), media::Player::PlayerKey(current_session), to_string(uuid));
    }

    void handle_create_session(const core::dbus::Message::Ptr& msg)
    {
        auto session_info = create_session_info();

        dbus::types::ObjectPath op{std::get<0>(session_info)};
        media::Player::PlayerKey key{std::get<1>(session_info)};
        std::string uuid{std::get<2>(session_info)};

        media::Player::Configuration config
        {
            key,
            impl->access_bus(),
            impl->access_service()->add_object_for_path(op)
        };

        std::cout << "Session created by request of: " << msg->sender() << ", uuid: " << uuid << ", path:" << op << std::endl;

        try
        {
            configuration.player_store->add_player_for_key(key, impl->create_session(config));
            uuid_player_map.insert(std::make_pair(uuid, key));

            request_context_resolver->resolve_context_for_dbus_name_async(msg->sender(), [this, key, msg](const media::apparmor::ubuntu::Context& context)
            {
                fprintf(stderr, "%s():%d -- app_name='%s', attached\n", __func__, __LINE__, context.str().c_str());
                player_owner_map.insert(std::make_pair(key, std::make_tuple(context.str(), true, msg->sender())));
            });
            
            auto reply = dbus::Message::make_method_return(msg);
            reply->writer() << std::make_tuple(op, uuid);

            impl->access_bus()->send(reply);
        } catch(const std::runtime_error& e)
        {
            auto reply = dbus::Message::make_error(
                        msg,
                        mpris::Service::Errors::CreatingSession::name(),
                        e.what());
            impl->access_bus()->send(reply);
        }
    }

    void handle_detach_session(const core::dbus::Message::Ptr& msg)
    {
        try
        {
            std::string uuid;
            msg->reader() >> uuid;

            auto key = uuid_player_map.at(uuid);

            if (player_owner_map.count(key) != 0) {
                auto info = player_owner_map.at(key);
                if (std::get<1>(info) && (std::get<2>(info) == msg->sender())) { // Player is attached
                    std::get<1>(info) = false; // Detached
                    std::get<2>(info).clear(); // Clear registered sender/peer
<<<<<<< HEAD
=======
                    auto player = configuration.player_store->player_for_key(key);
                    player->lifetime().set(media::Player::Lifetime::resumable);
>>>>>>> 29053b57
                }
            }
            
            auto reply = dbus::Message::make_method_return(msg);
            impl->access_bus()->send(reply);

        } catch(const std::runtime_error& e)
        {
            auto reply = dbus::Message::make_error(
                        msg,
                        mpris::Service::Errors::DetachingSession::name(),
                        e.what());
            impl->access_bus()->send(reply);
        }
    }

    void handle_reattach_session(const core::dbus::Message::Ptr& msg)
    {
        try
        {
            std::string uuid;
            msg->reader() >> uuid;

            if (uuid_player_map.count(uuid) != 0) {
                auto key = uuid_player_map.at(uuid);
                if (not configuration.player_store->has_player_for_key(key)) {
                    auto reply = dbus::Message::make_error(
                                msg,
                                mpris::Service::Errors::ReattachingSession::name(),
                                "Unable to locate player session");
                    impl->access_bus()->send(reply);
                    return;
                }
                std::stringstream ss;
                ss << "/core/ubuntu/media/Service/sessions/" << key;
                dbus::types::ObjectPath op{ss.str()};

                request_context_resolver->resolve_context_for_dbus_name_async(msg->sender(), [this, msg, key, op](const media::apparmor::ubuntu::Context& context)
                {
                    auto info = player_owner_map.at(key);
                    fprintf(stderr, "%s():%d -- reattach app_name='%s', info='%s', '%s'\n", __func__, __LINE__, context.str().c_str(), std::get<0>(info).c_str(), std::get<2>(info).c_str());
                    if (std::get<0>(info) == context.str()) {
                        std::get<1>(info) = true; // Set to Attached
                        std::get<2>(info) = msg->sender(); // Register new owner

                        // Signal player reconnection
                        auto player = configuration.player_store->player_for_key(key);
                        player->reconnect();

                        auto reply = dbus::Message::make_method_return(msg);
                        reply->writer() << op;

                        impl->access_bus()->send(reply);
                    }
                    else {
                        auto reply = dbus::Message::make_error(
                                    msg,
                                    mpris::Service::Errors::ReattachingSession::name(),
                                    "Invalid permissions for the requested session");
                        impl->access_bus()->send(reply);
                        return;
                    }
                });
            }
            else {
               auto reply = dbus::Message::make_error(
                           msg,
                           mpris::Service::Errors::ReattachingSession::name(),
                           "Invalid session");
               impl->access_bus()->send(reply);
               return;
            }
        } catch(const std::runtime_error& e)
        {
            auto reply = dbus::Message::make_error(
                        msg,
                        mpris::Service::Errors::ReattachingSession::name(),
                        e.what());
            impl->access_bus()->send(reply);
        }
    }

    void handle_destroy_session(const core::dbus::Message::Ptr& msg)
    {
     
        try
        {
            std::string uuid;
            msg->reader() >> uuid;

            if (uuid_player_map.count(uuid) != 0) {
                auto key = uuid_player_map.at(uuid);
                if (not configuration.player_store->has_player_for_key(key)) {
                    auto reply = dbus::Message::make_error(
                                msg,
                                mpris::Service::Errors::DestroyingSession::name(),
                                "Unable to locate player session");
                    impl->access_bus()->send(reply);
                    return;
                }

                // Remove control entries from the map, at this point
                // the session is no longer usable.
                uuid_player_map.erase(uuid);

                request_context_resolver->resolve_context_for_dbus_name_async(msg->sender(), [this, msg, key](const media::apparmor::ubuntu::Context& context)
                {
                    auto info = player_owner_map.at(key);
                    fprintf(stderr, "%s():%d -- Destroying app_name='%s', info='%s', '%s'\n", __func__, __LINE__, context.str().c_str(), std::get<0>(info).c_str(), std::get<2>(info).c_str());
                    if (std::get<0>(info) == context.str()) {
                        player_owner_map.erase(key);

                        // Signal player reconnection
                        auto player = configuration.player_store->player_for_key(key);
                        player->lifetime().set(media::Player::Lifetime::normal);

                        auto reply = dbus::Message::make_method_return(msg);
                        impl->access_bus()->send(reply);
                    }
                    else {
                        auto reply = dbus::Message::make_error(
                                    msg,
                                    mpris::Service::Errors::DestroyingSession::name(),
                                    "Invalid permissions for the requested session");
                        impl->access_bus()->send(reply);
                        return;
                    }
                });
            }
            else {
               auto reply = dbus::Message::make_error(
                           msg,
                           mpris::Service::Errors::DestroyingSession::name(),
                           "Invalid session");
               impl->access_bus()->send(reply);
               return;
            }
        } catch(const std::runtime_error& e)
        {
            auto reply = dbus::Message::make_error(
                        msg,
                        mpris::Service::Errors::DestroyingSession::name(),
                        e.what());
            impl->access_bus()->send(reply);
        }
    }

    void handle_create_fixed_session(const core::dbus::Message::Ptr& msg)
    {
        try
        {
            std::string name;
            msg->reader() >> name;

            if (named_player_map.count(name) == 0) {
                // Create new session
                auto  session_info = create_session_info();

                dbus::types::ObjectPath op{std::get<0>(session_info)};
                media::Player::PlayerKey key{std::get<1>(session_info)};

                media::Player::Configuration config
                {
                    key,
                    impl->access_bus(),
                    impl->access_service()->add_object_for_path(op)
                };

                auto session = impl->create_session(config);
                session->lifetime().set(media::Player::Lifetime::resumable);

                configuration.player_store->add_player_for_key(key, session);

                named_player_map.insert(std::make_pair(name, key));

                auto reply = dbus::Message::make_method_return(msg);
                reply->writer() << op;

                impl->access_bus()->send(reply);
            }
            else {
                // Resume previous session
                auto key = named_player_map.at(name);
                if (not configuration.player_store->has_player_for_key(key)) {
                    auto reply = dbus::Message::make_error(
                                msg,
                                mpris::Service::Errors::CreatingFixedSession::name(),
                                "Unable to locate player session");
                    impl->access_bus()->send(reply);
                    return;
                }

                std::stringstream ss;
                ss << "/core/ubuntu/media/Service/sessions/" << key;
                dbus::types::ObjectPath op{ss.str()};

                auto reply = dbus::Message::make_method_return(msg);
                reply->writer() << op;

                impl->access_bus()->send(reply);
            }
        } catch(const std::runtime_error& e)
        {
            auto reply = dbus::Message::make_error(
                        msg,
                        mpris::Service::Errors::CreatingSession::name(),
                        e.what());
            impl->access_bus()->send(reply);
        }
    }

    void handle_resume_session(const core::dbus::Message::Ptr& msg)
    {
        try
        {
            Player::PlayerKey key;
            msg->reader() >> key;

            if (not configuration.player_store->has_player_for_key(key)) {
                auto reply = dbus::Message::make_error(
                            msg,
                            mpris::Service::Errors::ResumingSession::name(),
                            "Unable to locate player session");
                impl->access_bus()->send(reply);
                return;
            }

            std::stringstream ss;
            ss << "/core/ubuntu/media/Service/sessions/" << key;
            dbus::types::ObjectPath op{ss.str()};

            auto reply = dbus::Message::make_method_return(msg);
            reply->writer() << op;

            impl->access_bus()->send(reply);
        } catch(const std::runtime_error& e)
        {
            auto reply = dbus::Message::make_error(
                        msg,
                        mpris::Service::Errors::CreatingSession::name(),
                        e.what());
            impl->access_bus()->send(reply);
        }
    }

    void handle_pause_other_sessions(const core::dbus::Message::Ptr& msg)
    {
        std::cout << __PRETTY_FUNCTION__ << std::endl;
        Player::PlayerKey key;
        msg->reader() >> key;
        impl->pause_other_sessions(key);

        auto reply = dbus::Message::make_method_return(msg);
        impl->access_bus()->send(reply);
    }

    media::apparmor::ubuntu::RequestContextResolver::Ptr request_context_resolver;
    media::ServiceSkeleton* impl;
    dbus::Object::Ptr object;

    // We remember all our creation time arguments.
    ServiceSkeleton::Configuration configuration;
    // We map named/fixed player instances to their respective keys.
    std::map<std::string, media::Player::PlayerKey> named_player_map;
    // We map UUIDs to their respective keys.
    std::map<std::string, media::Player::PlayerKey> uuid_player_map;
    // We keep a list of keys and their respective owners and states.
    // value: (owner context, attached state, attached dbus name)
    std::map<media::Player::PlayerKey, std::tuple<std::string, bool, std::string>> player_owner_map;
    
    boost::uuids::random_generator gen;
     
    // We expose the entire service as an MPRIS player.
    struct Exported
    {
        static mpris::MediaPlayer2::Skeleton::Configuration::Defaults media_player_defaults()
        {
            mpris::MediaPlayer2::Skeleton::Configuration::Defaults defaults;
            // TODO(tvoss): These three elements really should be configurable.
            defaults.identity = "core::media::Hub";
            defaults.desktop_entry = "mediaplayer-app";
            defaults.supported_mime_types = {"audio/mpeg3"};

            return defaults;
        }

        static mpris::Player::Skeleton::Configuration::Defaults player_defaults()
        {
            mpris::Player::Skeleton::Configuration::Defaults defaults;

            // Disabled as track list is not fully implemented yet.
            defaults.can_go_next = false;
            // Disabled as track list is not fully implemented yet.
            defaults.can_go_previous = false;

            return defaults;
        }

        static std::string service_name()
        {
#if 0
            static const bool export_to_indicator_sound_via_mpris
            {
                core::posix::this_process::env::get("UBUNTU_MEDIA_HUB_EXPORT_TO_INDICATOR_VIA_MPRIS", "0") == "1"
            };

            return export_to_indicator_sound_via_mpris ? "org.mpris.MediaPlayer2.MediaHub" :
                                                         "hidden.org.mpris.MediaPlayer2.MediaHub";
#else
            return "org.mpris.MediaPlayer2.MediaHub";
#endif
        }

        explicit Exported(const dbus::Bus::Ptr& bus, const media::CoverArtResolver& cover_art_resolver)
            : bus{bus},
              service{dbus::Service::add_service(bus, service_name())},
              object{service->add_object_for_path(dbus::types::ObjectPath{"/org/mpris/MediaPlayer2"})},
              media_player{mpris::MediaPlayer2::Skeleton::Configuration{bus, object, media_player_defaults()}},
              player{mpris::Player::Skeleton::Configuration{bus, object, player_defaults()}},
              playlists{mpris::Playlists::Skeleton::Configuration{bus, object, mpris::Playlists::Skeleton::Configuration::Defaults{}}},
              cover_art_resolver{cover_art_resolver}
        {
            object->install_method_handler<core::dbus::interfaces::Properties::GetAll>([this](const core::dbus::Message::Ptr& msg)
            {
                // Extract the interface
                std::string itf; msg->reader() >> itf;
                core::dbus::Message::Ptr reply = core::dbus::Message::make_method_return(msg);

                if (itf == mpris::Player::name())
                    reply->writer() << player.get_all_properties();
                else if (itf == mpris::MediaPlayer2::name())
                    reply->writer() << media_player.get_all_properties();
                else if (itf == mpris::Playlists::name())
                    reply->writer() << playlists.get_all_properties();

                Exported::bus->send(reply);
            });

            // Setup method handlers for mpris::Player methods.
            auto next = [this](const core::dbus::Message::Ptr& msg)
            {
                auto sp = current_player.lock();

                if (sp)
                    sp->next();

                Exported::bus->send(core::dbus::Message::make_method_return(msg));
            };
            object->install_method_handler<mpris::Player::Next>(next);

            auto previous = [this](const core::dbus::Message::Ptr& msg)
            {
                auto sp = current_player.lock();

                if (sp)
                    sp->previous();

                Exported::bus->send(core::dbus::Message::make_method_return(msg));
            };
            object->install_method_handler<mpris::Player::Previous>(previous);

            auto pause = [this](const core::dbus::Message::Ptr& msg)
            {
                auto sp = current_player.lock();

                if (sp)
                    sp->pause();

                Exported::bus->send(core::dbus::Message::make_method_return(msg));
            };
            object->install_method_handler<mpris::Player::Pause>(pause);

            auto stop = [this](const core::dbus::Message::Ptr& msg)
            {
                auto sp = current_player.lock();

                if (sp)
                    sp->stop();

                Exported::bus->send(core::dbus::Message::make_method_return(msg));
            };
            object->install_method_handler<mpris::Player::Stop>(stop);

            auto play = [this](const core::dbus::Message::Ptr& msg)
            {
                auto sp = current_player.lock();

                if (sp)
                    sp->play();

                Exported::bus->send(core::dbus::Message::make_method_return(msg));
            };
            object->install_method_handler<mpris::Player::Play>(play);

            auto play_pause = [this](const core::dbus::Message::Ptr& msg)
            {
                auto sp = current_player.lock();

                if (sp)
                {
                    if (sp->playback_status() == media::Player::PlaybackStatus::playing)
                        sp->pause();
                    else if (sp->playback_status() != media::Player::PlaybackStatus::null)
                        sp->play();
                }

                Exported::bus->send(core::dbus::Message::make_method_return(msg));
            };
            object->install_method_handler<mpris::Player::PlayPause>(play_pause);
        }

        void set_current_player(const std::shared_ptr<media::Player>& cp)
        {
            unset_current_player();

            // We will not keep the object alive.
            current_player = cp;

            // And announce that we can be controlled again.
            player.properties.can_control->set(false);

            // We wire up player state changes
            connections.seeked_to = cp->seeked_to().connect([this](std::uint64_t position)
            {
                player.signals.seeked_to->emit(position);
            });

            connections.duration_changed = cp->duration().changed().connect([this](std::uint64_t duration)
            {
                player.properties.duration->set(duration);
            });

            connections.position_changed = cp->position().changed().connect([this](std::uint64_t position)
            {
                player.properties.position->set(position);
            });

            connections.playback_status_changed = cp->playback_status().changed().connect([this](core::ubuntu::media::Player::PlaybackStatus status)
            {
                player.properties.playback_status->set(mpris::Player::PlaybackStatus::from(status));
            });

            connections.loop_status_changed = cp->loop_status().changed().connect([this](core::ubuntu::media::Player::LoopStatus status)
            {
                player.properties.loop_status->set(mpris::Player::LoopStatus::from(status));
            });

            connections.meta_data_changed = cp->meta_data_for_current_track().changed().connect([this](const core::ubuntu::media::Track::MetaData& md)
            {
                mpris::Player::Dictionary dict;

                bool has_title = md.count(xesam::Title::name) > 0;
                bool has_album_name = md.count(xesam::Album::name) > 0;
                bool has_artist_name = md.count(xesam::Artist::name) > 0;

                if (has_title)
                    dict[xesam::Title::name] = dbus::types::Variant::encode(md.get(xesam::Title::name));
                if (has_album_name)
                    dict[xesam::Album::name] = dbus::types::Variant::encode(md.get(xesam::Album::name));
                if (has_artist_name)
                    dict[xesam::Artist::name] = dbus::types::Variant::encode(md.get(xesam::Artist::name));

                dict[mpris::metadata::ArtUrl::name] = dbus::types::Variant::encode(
                            cover_art_resolver(
                                has_title ? md.get(xesam::Title::name) : "",
                                has_album_name ? md.get(xesam::Album::name) : "",
                                has_artist_name ? md.get(xesam::Artist::name) : ""));

                mpris::Player::Dictionary wrap;
                wrap[mpris::Player::Properties::Metadata::name()] = dbus::types::Variant::encode(dict);

                player.signals.properties_changed->emit(
                            std::make_tuple(
                                dbus::traits::Service<mpris::Player::Properties::Metadata::Interface>::interface_name(),
                                wrap,
                                std::vector<std::string>()));
            });
        }

        void unset_current_player()
        {
            current_player.reset();

            // We disconnect all previous event connections.
            connections.seeked_to.disconnect();
            connections.duration_changed.disconnect();
            connections.position_changed.disconnect();
            connections.playback_status_changed.disconnect();
            connections.loop_status_changed.disconnect();
            connections.meta_data_changed.disconnect();

            // And announce that we cannot be controlled anymore.
            player.properties.can_control->set(false);
        }

        void unset_if_current(const std::shared_ptr<media::Player>& cp)
        {
            if (cp == current_player.lock())
                unset_current_player();
        }

        dbus::Bus::Ptr bus;
        dbus::Service::Ptr service;
        dbus::Object::Ptr object;

        mpris::MediaPlayer2::Skeleton media_player;
        mpris::Player::Skeleton player;
        mpris::Playlists::Skeleton playlists;

        // The CoverArtResolver used by the exported player.
        media::CoverArtResolver cover_art_resolver;
        // The actual player instance.
        std::weak_ptr<media::Player> current_player;
        // We track event connections.
        struct
        {
            core::Connection seeked_to
            {
                the_empty_signal.connect([](){})
            };
            core::Connection duration_changed
            {
                the_empty_signal.connect([](){})
            };
            core::Connection position_changed
            {
                the_empty_signal.connect([](){})
            };
            core::Connection playback_status_changed
            {
                the_empty_signal.connect([](){})
            };
            core::Connection loop_status_changed
            {
                the_empty_signal.connect([](){})
            };
            core::Connection meta_data_changed
            {
                the_empty_signal.connect([](){})
            };
        } connections;
    } exported;
};

media::ServiceSkeleton::ServiceSkeleton(const Configuration& configuration)
    : dbus::Skeleton<media::Service>(the_session_bus()),
      d(new Private(this, configuration))
{
}

media::ServiceSkeleton::~ServiceSkeleton()
{
}

std::shared_ptr<media::Player> media::ServiceSkeleton::create_session(const media::Player::Configuration& config)
{
    return d->configuration.impl->create_session(config);
}

std::shared_ptr<media::Player> media::ServiceSkeleton::create_fixed_session(const std::string& name, const media::Player::Configuration&config)
{
    return d->configuration.impl->create_fixed_session(name, config);
}

std::shared_ptr<media::Player> media::ServiceSkeleton::resume_session(media::Player::PlayerKey key)
{
    return d->configuration.impl->resume_session(key);
}

void media::ServiceSkeleton::pause_other_sessions(media::Player::PlayerKey key)
{
    d->configuration.impl->pause_other_sessions(key);
}

void media::ServiceSkeleton::run()
{
    access_bus()->run();
}

void media::ServiceSkeleton::stop()
{
    access_bus()->stop();
}<|MERGE_RESOLUTION|>--- conflicted
+++ resolved
@@ -167,11 +167,8 @@
                 if (std::get<1>(info) && (std::get<2>(info) == msg->sender())) { // Player is attached
                     std::get<1>(info) = false; // Detached
                     std::get<2>(info).clear(); // Clear registered sender/peer
-<<<<<<< HEAD
-=======
                     auto player = configuration.player_store->player_for_key(key);
                     player->lifetime().set(media::Player::Lifetime::resumable);
->>>>>>> 29053b57
                 }
             }
             
