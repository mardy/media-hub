/*
 * Copyright © 2013-2014 Canonical Ltd.
 *
 * This program is free software: you can redistribute it and/or modify it
 * under the terms of the GNU Lesser General Public License version 3,
 * as published by the Free Software Foundation.
 *
 * This program is distributed in the hope that it will be useful,
 * but WITHOUT ANY WARRANTY; without even the implied warranty of
 * MERCHANTABILITY or FITNESS FOR A PARTICULAR PURPOSE.  See the
 * GNU Lesser General Public License for more details.
 *
 * You should have received a copy of the GNU Lesser General Public License
 * along with this program.  If not, see <http://www.gnu.org/licenses/>.
 *
 * Authored by: Thomas Voß <thomas.voss@canonical.com>
 *              Jim Hodapp <jim.hodapp@canonical.com>
 *              Ricardo Mendoza <ricardo.mendoza@canonical.com>
 *
 * Note: Some of the PulseAudio code was adapted from telepathy-ofono
 */

#include "service_implementation.h"

#include "apparmor/ubuntu.h"
#include "audio/output_observer.h"
#include "client_death_observer.h"
#include "player_configuration.h"
#include "player_implementation.h"
#include "power/battery_observer.h"
#include "power/state_controller.h"
#include "recorder_observer.h"
#include "telephony/call_monitor.h"

#include <boost/asio.hpp>

#include <string>
#include <cstdint>
#include <cstring>
#include <map>
#include <memory>
#include <thread>

#include <pulse/pulseaudio.h>

#include "util/timeout.h"

namespace media = core::ubuntu::media;

using namespace std;

struct media::ServiceImplementation::Private
{
    Private(const ServiceImplementation::Configuration& configuration)
        : configuration(configuration),
          resume_key(std::numeric_limits<std::uint32_t>::max()),
          battery_observer(media::power::make_platform_default_battery_observer(configuration.external_services)),
          power_state_controller(media::power::make_platform_default_state_controller(configuration.external_services)),
          display_state_lock(power_state_controller->display_state_lock()),
          client_death_observer(media::platform_default_client_death_observer()),
          recorder_observer(media::make_platform_default_recorder_observer()),
          audio_output_observer(media::audio::make_platform_default_output_observer()),
          request_context_resolver(media::apparmor::ubuntu::make_platform_default_request_context_resolver(configuration.external_services)),
          request_authenticator(media::apparmor::ubuntu::make_platform_default_request_authenticator()),
          audio_output_state(media::audio::OutputState::Speaker),
          call_monitor(media::telephony::make_platform_default_call_monitor())
    {
    }

    media::ServiceImplementation::Configuration configuration;
    // This holds the key of the multimedia role Player instance that was paused
    // when the battery level reached 10% or 5%
    media::Player::PlayerKey resume_key;    
    media::power::BatteryObserver::Ptr battery_observer;
    media::power::StateController::Ptr power_state_controller;
    media::power::StateController::Lock<media::power::DisplayState>::Ptr display_state_lock;
    media::ClientDeathObserver::Ptr client_death_observer;
    media::RecorderObserver::Ptr recorder_observer;
    media::audio::OutputObserver::Ptr audio_output_observer;
<<<<<<< HEAD
    media::apparmor::ubuntu::RequestContextResolver::Ptr request_context_resolver;
    media::apparmor::ubuntu::RequestAuthenticator::Ptr request_authenticator;
    media::audio::OutputObserver audio_output_state;
=======
    media::audio::OutputState audio_output_state;
>>>>>>> 91fac0dd

    media::telephony::CallMonitor::Ptr call_monitor;
    std::list<media::Player::PlayerKey> paused_sessions;
};

media::ServiceImplementation::ServiceImplementation(const Configuration& configuration)
    : d(new Private(configuration))
{
    d->battery_observer->level().changed().connect([this](const media::power::Level& level)
    {
        // When the battery level hits 10% or 5%, pause all multimedia sessions.
        // Playback will resume when the user clears the presented notification.
        switch (level)
        {
        case media::power::Level::low:
        case media::power::Level::very_low:
            pause_all_multimedia_sessions();
            break;
        default:
            break;
        }
    });

    d->battery_observer->is_warning_active().changed().connect([this](bool active)
    {
        // If the low battery level notification is no longer being displayed,
        // resume what the user was previously playing
        if (!active)
            resume_multimedia_session();
    });

    d->audio_output_observer->external_output_state().changed().connect([this](audio::OutputState state)
    {
        switch (state)
        {
        case audio::OutputState::Earpiece:
            std::cout << "AudioOutputObserver reports that output is now Headphones/Headset." << std::endl;
            break;
        case audio::OutputState::Speaker:
            std::cout << "AudioOutputObserver reports that output is now Speaker." << std::endl;
            pause_all_multimedia_sessions();
            break;
        case audio::OutputState::External:
            std::cout << "AudioOutputObserver reports that output is now External." << std::endl;
            if (d->audio_output_state == audio::OutputState::Earpiece)
                pause_all_multimedia_sessions();
            break;
        }
        d->audio_output_state = state;
    });

    d->call_monitor->on_call_state_changed().connect([this](media::telephony::CallMonitor::State state)
    {
        switch (state) {
        case media::telephony::CallMonitor::State::OffHook:
            std::cout << "Got call started signal, pausing all multimedia sessions" << std::endl;
            pause_all_multimedia_sessions();
            break;
        case media::telephony::CallMonitor::State::OnHook:
            std::cout << "Got call ended signal, resuming paused multimedia sessions" << std::endl;
            resume_paused_multimedia_sessions(false);
            break;
        }
    });

    d->recorder_observer->recording_state().changed().connect([this](RecordingState state)
    {
        if (state == media::RecordingState::started)
        {
            d->display_state_lock->request_acquire(media::power::DisplayState::on);
            pause_all_multimedia_sessions();
        }
        else if (state == media::RecordingState::stopped)
        {
            d->display_state_lock->request_release(media::power::DisplayState::on);
        }
    });
}

media::ServiceImplementation::~ServiceImplementation()
{
}

std::shared_ptr<media::Player> media::ServiceImplementation::create_session(
        const media::Player::Configuration& conf)
{
    auto player = std::make_shared<media::PlayerImplementation>(media::PlayerImplementation::Configuration
    {
        conf.bus,
        conf.session,
        shared_from_this(),
        conf.key,
        d->request_context_resolver,
        d->request_authenticator,
        d->client_death_observer,
        d->power_state_controller
    });

    auto key = conf.key;
    player->on_client_disconnected().connect([this, key]()
    {
        // Call remove_player_for_key asynchronously otherwise deadlock can occur
        // if called within this dispatcher context.
        // remove_player_for_key can destroy the player instance which in turn
        // destroys the "on_client_disconnected" signal whose destructor will wait
        // until all dispatches are done
        d->configuration.external_services.io_service.post([this, key]()
        {
            if (!has_player_for_key(key))
                return;

            if (player_for_key(key)->lifetime() == Player::Lifetime::normal)
                remove_player_for_key(key);
        });
    });

    return player;
}

std::shared_ptr<media::Player> media::ServiceImplementation::create_fixed_session(const std::string&, const media::Player::Configuration&)
{
  // no impl
  return std::shared_ptr<media::Player>();
}

std::shared_ptr<media::Player> media::ServiceImplementation::resume_session(media::Player::PlayerKey)
{
  // no impl
  return std::shared_ptr<media::Player>();
}

void media::ServiceImplementation::pause_other_sessions(media::Player::PlayerKey key)
{
    if (not has_player_for_key(key))
    {
        cerr << "Could not find Player by key: " << key << endl;
        return;
    }

    auto current_player = player_for_key(key);

    // We immediately make the player known as new current player.
    if (current_player->audio_stream_role() == media::Player::multimedia)
        set_current_player_for_key(key);

    enumerate_players([current_player, key](const media::Player::PlayerKey& other_key, const std::shared_ptr<media::Player>& other_player)
    {
        // Only pause a Player if all of the following criteria are met:
        // 1) currently playing
        // 2) not the same player as the one passed in my key
        // 3) new Player has an audio stream role set to multimedia
        // 4) has an audio stream role set to multimedia
        if (other_player->playback_status() == Player::playing &&
            other_key != key &&
            current_player->audio_stream_role() == media::Player::multimedia &&
            other_player->audio_stream_role() == media::Player::multimedia)
        {
            cout << "Pausing Player with key: " << other_key << endl;
            other_player->pause();
        }
    });
}

void media::ServiceImplementation::pause_all_multimedia_sessions()
{
    enumerate_players([this](const media::Player::PlayerKey& key, const std::shared_ptr<media::Player>& player)
                      {
                          if (player->playback_status() == Player::playing
                              && player->audio_stream_role() == media::Player::multimedia)
                          {
                              d->paused_sessions.push_back(key);
                              std::cout << "Pausing Player with key: " << key << std::endl;
                              player->pause();
                          }
                      });
}

void media::ServiceImplementation::resume_paused_multimedia_sessions(bool resume_video_sessions)
{
    std::for_each(d->paused_sessions.begin(), d->paused_sessions.end(), [this, resume_video_sessions](const media::Player::PlayerKey& key) {
            auto player = player_for_key(key);
            // Only resume video playback if explicitly desired
            if (resume_video_sessions || player->is_audio_source())
                player->play();
            else
                std::cout << "Not auto-resuming video playback session." << std::endl;
        });

    d->paused_sessions.clear();
}

void media::ServiceImplementation::resume_multimedia_session()
{
    if (not has_player_for_key(d->resume_key))
        return;

    auto player = player_for_key(d->resume_key);

    if (player->playback_status() == Player::paused)
    {
        cout << "Resuming playback of Player with key: " << d->resume_key << endl;
        player->play();
        d->resume_key = std::numeric_limits<std::uint32_t>::max();
    }
}<|MERGE_RESOLUTION|>--- conflicted
+++ resolved
@@ -77,13 +77,9 @@
     media::ClientDeathObserver::Ptr client_death_observer;
     media::RecorderObserver::Ptr recorder_observer;
     media::audio::OutputObserver::Ptr audio_output_observer;
-<<<<<<< HEAD
     media::apparmor::ubuntu::RequestContextResolver::Ptr request_context_resolver;
     media::apparmor::ubuntu::RequestAuthenticator::Ptr request_authenticator;
-    media::audio::OutputObserver audio_output_state;
-=======
     media::audio::OutputState audio_output_state;
->>>>>>> 91fac0dd
 
     media::telephony::CallMonitor::Ptr call_monitor;
     std::list<media::Player::PlayerKey> paused_sessions;
