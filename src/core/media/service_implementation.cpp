/*
 * Copyright © 2013-2014 Canonical Ltd.
 *
 * This program is free software: you can redistribute it and/or modify it
 * under the terms of the GNU Lesser General Public License version 3,
 * as published by the Free Software Foundation.
 *
 * This program is distributed in the hope that it will be useful,
 * but WITHOUT ANY WARRANTY; without even the implied warranty of
 * MERCHANTABILITY or FITNESS FOR A PARTICULAR PURPOSE.  See the
 * GNU Lesser General Public License for more details.
 *
 * You should have received a copy of the GNU Lesser General Public License
 * along with this program.  If not, see <http://www.gnu.org/licenses/>.
 *
 * Authored by: Thomas Voß <thomas.voss@canonical.com>
 *              Jim Hodapp <jim.hodapp@canonical.com>
 *              Ricardo Mendoza <ricardo.mendoza@canonical.com>
 *
 * Note: Some of the PulseAudio code was adapted from telepathy-ofono
 */

#include "service_implementation.h"

#include "apparmor/ubuntu.h"
#include "audio/output_observer.h"
#include "client_death_observer.h"
#include "player_configuration.h"
#include "player_implementation.h"
#include "power/battery_observer.h"
#include "power/state_controller.h"
#include "recorder_observer.h"
#include "telephony/call_monitor.h"

#include <boost/asio.hpp>

#include <string>
#include <cstdint>
#include <cstring>
#include <map>
#include <memory>
#include <thread>

#include <pulse/pulseaudio.h>

#include "util/timeout.h"

namespace media = core::ubuntu::media;

using namespace std;

struct media::ServiceImplementation::Private
{
    Private(const ServiceImplementation::Configuration& configuration)
        : configuration(configuration),
          resume_key(std::numeric_limits<std::uint32_t>::max()),
          battery_observer(media::power::make_platform_default_battery_observer(configuration.external_services)),
          power_state_controller(media::power::make_platform_default_state_controller(configuration.external_services)),
          display_state_lock(power_state_controller->display_state_lock()),
          client_death_observer(media::platform_default_client_death_observer()),
          recorder_observer(media::make_platform_default_recorder_observer()),
          audio_output_observer(media::audio::make_platform_default_output_observer()),
          request_context_resolver(media::apparmor::ubuntu::make_platform_default_request_context_resolver(configuration.external_services)),
          request_authenticator(media::apparmor::ubuntu::make_platform_default_request_authenticator()),
          call_monitor(media::telephony::make_platform_default_call_monitor())
    {
    }

    void media_recording_state_changed(media::RecordingState state)
    {
        if (state == media::RecordingState::started)
            display_state_lock->request_acquire(media::power::DisplayState::on);
        else if (state == media::RecordingState::stopped)
            display_state_lock->request_release(media::power::DisplayState::off);
    }

    media::ServiceImplementation::Configuration configuration;    
    // This holds the key of the multimedia role Player instance that was paused
    // when the battery level reached 10% or 5%
    media::Player::PlayerKey resume_key;    
    media::power::BatteryObserver::Ptr battery_observer;
    media::power::StateController::Ptr power_state_controller;
    media::power::StateController::Lock<media::power::DisplayState>::Ptr display_state_lock;
    media::ClientDeathObserver::Ptr client_death_observer;
    media::RecorderObserver::Ptr recorder_observer;
    media::audio::OutputObserver::Ptr audio_output_observer;
    media::apparmor::ubuntu::RequestContextResolver::Ptr request_context_resolver;
    media::apparmor::ubuntu::RequestAuthenticator::Ptr request_authenticator;
    media::telephony::CallMonitor::Ptr call_monitor;    
    std::list<media::Player::PlayerKey> paused_sessions;
};

media::ServiceImplementation::ServiceImplementation(const Configuration& configuration)
    : d(new Private(configuration))
{
    d->battery_observer->level().changed().connect([this](const media::power::Level& level)
    {
        // When the battery level hits 10% or 5%, pause all multimedia sessions.
        // Playback will resume when the user clears the presented notification.
        switch (level)
        {
        case media::power::Level::low:
        case media::power::Level::very_low:
            pause_all_multimedia_sessions();
            break;
        default:
            break;
        }
    });

    d->battery_observer->is_warning_active().changed().connect([this](bool active)
    {
        // If the low battery level notification is no longer being displayed,
        // resume what the user was previously playing
        if (!active)
            resume_multimedia_session();
    });

    d->audio_output_observer->external_output_state().changed().connect([this](audio::OutputState state)
    {
        switch (state)
        {
        case audio::OutputState::connected:
            break;
        case audio::OutputState::disconnected:
            pause_all_multimedia_sessions();
            break;
        }
    });

    d->call_monitor->on_call_state_changed().connect([this](media::telephony::CallMonitor::State state)
    {
        switch (state) {
        case media::telephony::CallMonitor::State::OffHook:
            pause_all_multimedia_sessions();
            break;
        case media::telephony::CallMonitor::State::OnHook:
            resume_paused_multimedia_sessions();
            break;
        }
    });
}

media::ServiceImplementation::~ServiceImplementation()
{
}

std::shared_ptr<media::Player> media::ServiceImplementation::create_session(
        const media::Player::Configuration& conf)
{
    auto player = std::make_shared<media::PlayerImplementation>(media::PlayerImplementation::Configuration
    {
        conf.bus,
        conf.session,
        shared_from_this(),
        conf.key,
        d->request_context_resolver,
        d->request_authenticator,
        d->client_death_observer,
        d->power_state_controller
    });

    auto key = conf.key;
    player->on_client_disconnected().connect([this, key]()
    {
        // Call remove_player_for_key asynchronously otherwise deadlock can occur
        // if called within this dispatcher context.
        // remove_player_for_key can destroy the player instance which in turn
        // destroys the "on_client_disconnected" signal whose destructor will wait
        // until all dispatches are done
        d->configuration.external_services.io_service.post([this, key]()
        {
<<<<<<< HEAD
            d->configuration.player_store->remove_player_for_key(key);
=======
            if (!has_player_for_key(key))
                return;

            if (player_for_key(key)->lifetime() == Player::Lifetime::normal)
                remove_player_for_key(key);
>>>>>>> ad32113f
        });
    });

    return player;
}

std::shared_ptr<media::Player> media::ServiceImplementation::create_fixed_session(const std::string&, const media::Player::Configuration&)
{
  // no impl
  return std::shared_ptr<media::Player>();
}

std::shared_ptr<media::Player> media::ServiceImplementation::resume_session(media::Player::PlayerKey)
{
  // no impl
  return std::shared_ptr<media::Player>();
}

void media::ServiceImplementation::pause_other_sessions(media::Player::PlayerKey key)
{
    if (not d->configuration.player_store->has_player_for_key(key))
    {
        cerr << "Could not find Player by key: " << key << endl;
        return;
    }

    auto current_player = d->configuration.player_store->player_for_key(key);

    // We immediately make the player known as new current player.
    if (current_player->audio_stream_role() == media::Player::multimedia)
        d->configuration.player_store->set_current_player_for_key(key);

    d->configuration.player_store->enumerate_players([current_player, key](const media::Player::PlayerKey& other_key, const std::shared_ptr<media::Player>& other_player)
    {
        // Only pause a Player if all of the following criteria are met:
        // 1) currently playing
        // 2) not the same player as the one passed in my key
        // 3) new Player has an audio stream role set to multimedia
        // 4) has an audio stream role set to multimedia
        if (other_player->playback_status() == Player::playing &&
            other_key != key &&
            current_player->audio_stream_role() == media::Player::multimedia &&
            other_player->audio_stream_role() == media::Player::multimedia)
        {
            cout << "Pausing Player with key: " << other_key << endl;
            other_player->pause();
        }
    });
}

void media::ServiceImplementation::pause_all_multimedia_sessions()
{
    d->configuration.player_store->enumerate_players([this](const media::Player::PlayerKey& key, const std::shared_ptr<media::Player>& player)
                      {
                          if (player->playback_status() == Player::playing
                              && player->audio_stream_role() == media::Player::multimedia)
                          {
                              d->paused_sessions.push_back(key);
                              player->pause();
                          }
                      });
}

void media::ServiceImplementation::resume_paused_multimedia_sessions()
{
    std::for_each(d->paused_sessions.begin(), d->paused_sessions.end(), [this](const media::Player::PlayerKey& key)
    {
        d->configuration.player_store->player_for_key(key)->play();
    });

    d->paused_sessions.clear();
}

void media::ServiceImplementation::resume_multimedia_session()
{
    if (not d->configuration.player_store->has_player_for_key(d->resume_key))
        return;

    auto player = d->configuration.player_store->player_for_key(d->resume_key);

    if (player->playback_status() == Player::paused)
    {
        cout << "Resuming playback of Player with key: " << d->resume_key << endl;
        player->play();
        d->resume_key = std::numeric_limits<std::uint32_t>::max();
    }
}<|MERGE_RESOLUTION|>--- conflicted
+++ resolved
@@ -170,15 +170,11 @@
         // until all dispatches are done
         d->configuration.external_services.io_service.post([this, key]()
         {
-<<<<<<< HEAD
-            d->configuration.player_store->remove_player_for_key(key);
-=======
-            if (!has_player_for_key(key))
+            if (!d->configuration.player_store->has_player_for_key(key))
                 return;
 
-            if (player_for_key(key)->lifetime() == Player::Lifetime::normal)
-                remove_player_for_key(key);
->>>>>>> ad32113f
+            if (d->configuration.player_store->player_for_key(key)->lifetime() == Player::Lifetime::normal)
+                d->configuration.player_store->remove_player_for_key(key);
         });
     });
 
