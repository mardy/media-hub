--- conflicted
+++ resolved
@@ -124,18 +124,7 @@
                     return false;
                 });
         }));
-<<<<<<< HEAD
         
-=======
-
-        // Connect the property change signal that will allow media-hub to take appropriate action
-        // when the battery level reaches critical
-        auto stub_service = dbus::Service::use_service(configuration.external_services.session, "com.canonical.indicator.power");
-        indicator_power_session = stub_service->object_for_path(dbus::types::ObjectPath("/com/canonical/indicator/power/Battery"));
-        power_level = indicator_power_session->get_property<core::IndicatorPower::PowerLevel>();
-        is_warning = indicator_power_session->get_property<core::IndicatorPower::IsWarning>();
-
->>>>>>> 530c0cd1
         recorder_observer->recording_state().changed().connect([this](media::RecordingState state)
         {
             media_recording_state_changed(state);
