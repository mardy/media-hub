/*
 * Copyright © 2013-2014 Canonical Ltd.
 *
 * This program is free software: you can redistribute it and/or modify it
 * under the terms of the GNU Lesser General Public License version 3,
 * as published by the Free Software Foundation.
 *
 * This program is distributed in the hope that it will be useful,
 * but WITHOUT ANY WARRANTY; without even the implied warranty of
 * MERCHANTABILITY or FITNESS FOR A PARTICULAR PURPOSE.  See the
 * GNU Lesser General Public License for more details.
 *
 * You should have received a copy of the GNU Lesser General Public License
 * along with this program.  If not, see <http://www.gnu.org/licenses/>.
 *
 * Authored by: Thomas Voß <thomas.voss@canonical.com>
 *              Jim Hodapp <jim.hodapp@canonical.com>
 *              Ricardo Mendoza <ricardo.mendoza@canonical.com>
 *
 * Note: Some of the PulseAudio code was adapted from telepathy-ofono
 */

#include "service_implementation.h"

#include "apparmor/ubuntu.h"
#include "audio/output_observer.h"
#include "client_death_observer.h"
#include "player_configuration.h"
#include "player_implementation.h"
#include "power/battery_observer.h"
#include "power/state_controller.h"
#include "recorder_observer.h"
#include "telephony/call_monitor.h"

#include <boost/asio.hpp>

#include <string>
#include <cstdint>
#include <cstring>
#include <map>
#include <memory>
#include <thread>

#include <pulse/pulseaudio.h>

#include "util/timeout.h"

namespace media = core::ubuntu::media;

using namespace std;

struct media::ServiceImplementation::Private
{
    Private(const ServiceImplementation::Configuration& configuration)
        : configuration(configuration),
          resume_key(std::numeric_limits<std::uint32_t>::max()),
          battery_observer(media::power::make_platform_default_battery_observer(configuration.external_services)),
          power_state_controller(media::power::make_platform_default_state_controller(configuration.external_services)),
          display_state_lock(power_state_controller->display_state_lock()),
          client_death_observer(media::platform_default_client_death_observer()),
          recorder_observer(media::make_platform_default_recorder_observer()),
          audio_output_observer(media::audio::make_platform_default_output_observer()),
<<<<<<< HEAD
          request_context_resolver(media::apparmor::ubuntu::make_platform_default_request_context_resolver(configuration.external_services)),
          request_authenticator(media::apparmor::ubuntu::make_platform_default_request_authenticator()),
=======
          audio_output_state(media::audio::OutputState::Speaker),
>>>>>>> e196f1a1
          call_monitor(media::telephony::make_platform_default_call_monitor())
    {
    }

    media::ServiceImplementation::Configuration configuration;
    // This holds the key of the multimedia role Player instance that was paused
    // when the battery level reached 10% or 5%
    media::Player::PlayerKey resume_key;    
    media::power::BatteryObserver::Ptr battery_observer;
    media::power::StateController::Ptr power_state_controller;
    media::power::StateController::Lock<media::power::DisplayState>::Ptr display_state_lock;
    media::ClientDeathObserver::Ptr client_death_observer;
    media::RecorderObserver::Ptr recorder_observer;
    media::audio::OutputObserver::Ptr audio_output_observer;
<<<<<<< HEAD
    media::apparmor::ubuntu::RequestContextResolver::Ptr request_context_resolver;
    media::apparmor::ubuntu::RequestAuthenticator::Ptr request_authenticator;
=======
    media::audio::OutputObserver audio_output_state;

>>>>>>> e196f1a1
    media::telephony::CallMonitor::Ptr call_monitor;
    std::list<media::Player::PlayerKey> paused_sessions;
};

media::ServiceImplementation::ServiceImplementation(const Configuration& configuration)
    : d(new Private(configuration))
{
    d->battery_observer->level().changed().connect([this](const media::power::Level& level)
    {
        // When the battery level hits 10% or 5%, pause all multimedia sessions.
        // Playback will resume when the user clears the presented notification.
        switch (level)
        {
        case media::power::Level::low:
        case media::power::Level::very_low:
            pause_all_multimedia_sessions();
            break;
        default:
            break;
        }
    });

    d->battery_observer->is_warning_active().changed().connect([this](bool active)
    {
        // If the low battery level notification is no longer being displayed,
        // resume what the user was previously playing
        if (!active)
            resume_multimedia_session();
    });

    d->audio_output_observer->external_output_state().changed().connect([this](audio::OutputState state)
    {
        switch (state)
        {
        case audio::OutputState::Earpiece:
            std::cout << "AudioOutputObserver reports that output is now Headphones/Headset." << std::endl;
            break;
        case audio::OutputState::Speaker:
            std::cout << "AudioOutputObserver reports that output is now Speaker." << std::endl;
            pause_all_multimedia_sessions();
            break;
        case audio::OutputState::External:
            std::cout << "AudioOutputObserver reports that output is now External." << std::endl;
            if (d->audio_output_state == audio::OutputState::Earpiece)
                pause_all_multimedia_sessions();
            break;
        }
        d->audio_output_state = state;
    });

    d->call_monitor->on_call_state_changed().connect([this](media::telephony::CallMonitor::State state)
    {
        switch (state) {
        case media::telephony::CallMonitor::State::OffHook:
            std::cout << "Got call started signal, pausing all multimedia sessions" << std::endl;
            pause_all_multimedia_sessions();
            break;
        case media::telephony::CallMonitor::State::OnHook:
            std::cout << "Got call ended signal, resuming paused multimedia sessions" << std::endl;
            resume_paused_multimedia_sessions(false);
            break;
        }
    });

    d->recorder_observer->recording_state().changed().connect([this](RecordingState state)
    {
        if (state == media::RecordingState::started)
        {
            d->display_state_lock->request_acquire(media::power::DisplayState::on);
            pause_all_multimedia_sessions();
        }
        else if (state == media::RecordingState::stopped)
        {
            d->display_state_lock->request_release(media::power::DisplayState::on);
        }
    });
}

media::ServiceImplementation::~ServiceImplementation()
{
}

std::shared_ptr<media::Player> media::ServiceImplementation::create_session(
        const media::Player::Configuration& conf)
{
    auto player = std::make_shared<media::PlayerImplementation>(media::PlayerImplementation::Configuration
    {
        conf.bus,
        conf.session,
        shared_from_this(),
        conf.key,
        d->request_context_resolver,
        d->request_authenticator,
        d->client_death_observer,
        d->power_state_controller
    });

    auto key = conf.key;
    player->on_client_disconnected().connect([this, key]()
    {
        // Call remove_player_for_key asynchronously otherwise deadlock can occur
        // if called within this dispatcher context.
        // remove_player_for_key can destroy the player instance which in turn
        // destroys the "on_client_disconnected" signal whose destructor will wait
        // until all dispatches are done
        d->configuration.external_services.io_service.post([this, key]()
        {
            if (!has_player_for_key(key))
                return;

            if (player_for_key(key)->lifetime() == Player::Lifetime::normal)
                remove_player_for_key(key);
        });
    });

    return player;
}

std::shared_ptr<media::Player> media::ServiceImplementation::create_fixed_session(const std::string&, const media::Player::Configuration&)
{
  // no impl
  return std::shared_ptr<media::Player>();
}

std::shared_ptr<media::Player> media::ServiceImplementation::resume_session(media::Player::PlayerKey)
{
  // no impl
  return std::shared_ptr<media::Player>();
}

void media::ServiceImplementation::pause_other_sessions(media::Player::PlayerKey key)
{
    if (not has_player_for_key(key))
    {
        cerr << "Could not find Player by key: " << key << endl;
        return;
    }

    auto current_player = player_for_key(key);

    // We immediately make the player known as new current player.
    if (current_player->audio_stream_role() == media::Player::multimedia)
        set_current_player_for_key(key);

    enumerate_players([current_player, key](const media::Player::PlayerKey& other_key, const std::shared_ptr<media::Player>& other_player)
    {
        // Only pause a Player if all of the following criteria are met:
        // 1) currently playing
        // 2) not the same player as the one passed in my key
        // 3) new Player has an audio stream role set to multimedia
        // 4) has an audio stream role set to multimedia
        if (other_player->playback_status() == Player::playing &&
            other_key != key &&
            current_player->audio_stream_role() == media::Player::multimedia &&
            other_player->audio_stream_role() == media::Player::multimedia)
        {
            cout << "Pausing Player with key: " << other_key << endl;
            other_player->pause();
        }
    });
}

void media::ServiceImplementation::pause_all_multimedia_sessions()
{
    enumerate_players([this](const media::Player::PlayerKey& key, const std::shared_ptr<media::Player>& player)
                      {
                          if (player->playback_status() == Player::playing
                              && player->audio_stream_role() == media::Player::multimedia)
                          {
                              d->paused_sessions.push_back(key);
                              std::cout << "Pausing Player with key: " << key << std::endl;
                              player->pause();
                          }
                      });
}

void media::ServiceImplementation::resume_paused_multimedia_sessions(bool resume_video_sessions)
{
    std::for_each(d->paused_sessions.begin(), d->paused_sessions.end(), [this, resume_video_sessions](const media::Player::PlayerKey& key) {
            auto player = player_for_key(key);
            // Only resume video playback if explicitly desired
            if (resume_video_sessions || player->is_audio_source())
                player->play();
            else
                std::cout << "Not auto-resuming video playback session." << std::endl;
        });

    d->paused_sessions.clear();
}

void media::ServiceImplementation::resume_multimedia_session()
{
    if (not has_player_for_key(d->resume_key))
        return;

    auto player = player_for_key(d->resume_key);

    if (player->playback_status() == Player::paused)
    {
        cout << "Resuming playback of Player with key: " << d->resume_key << endl;
        player->play();
        d->resume_key = std::numeric_limits<std::uint32_t>::max();
    }
}<|MERGE_RESOLUTION|>--- conflicted
+++ resolved
@@ -60,12 +60,9 @@
           client_death_observer(media::platform_default_client_death_observer()),
           recorder_observer(media::make_platform_default_recorder_observer()),
           audio_output_observer(media::audio::make_platform_default_output_observer()),
-<<<<<<< HEAD
           request_context_resolver(media::apparmor::ubuntu::make_platform_default_request_context_resolver(configuration.external_services)),
           request_authenticator(media::apparmor::ubuntu::make_platform_default_request_authenticator()),
-=======
           audio_output_state(media::audio::OutputState::Speaker),
->>>>>>> e196f1a1
           call_monitor(media::telephony::make_platform_default_call_monitor())
     {
     }
@@ -80,13 +77,10 @@
     media::ClientDeathObserver::Ptr client_death_observer;
     media::RecorderObserver::Ptr recorder_observer;
     media::audio::OutputObserver::Ptr audio_output_observer;
-<<<<<<< HEAD
     media::apparmor::ubuntu::RequestContextResolver::Ptr request_context_resolver;
     media::apparmor::ubuntu::RequestAuthenticator::Ptr request_authenticator;
-=======
     media::audio::OutputObserver audio_output_state;
 
->>>>>>> e196f1a1
     media::telephony::CallMonitor::Ptr call_monitor;
     std::list<media::Player::PlayerKey> paused_sessions;
 };
