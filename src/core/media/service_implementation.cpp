--- conflicted
+++ resolved
@@ -125,17 +125,6 @@
                 });
         }));
         
-<<<<<<< HEAD
-        recorder_observer = media::make_platform_default_recorder_observer();
-=======
-        // Connect the property change signal that will allow media-hub to take appropriate action
-        // when the battery level reaches critical
-        auto stub_service = dbus::Service::use_service(configuration.external_services.session, "com.canonical.indicator.power");
-        indicator_power_session = stub_service->object_for_path(dbus::types::ObjectPath("/com/canonical/indicator/power/Battery"));
-        power_level = indicator_power_session->get_property<core::IndicatorPower::PowerLevel>();
-        is_warning = indicator_power_session->get_property<core::IndicatorPower::IsWarning>();
-
->>>>>>> 7306997b
         recorder_observer->recording_state().changed().connect([this](media::RecordingState state)
         {
             media_recording_state_changed(state);
