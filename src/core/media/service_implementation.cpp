/*
 * Copyright © 2013-2014 Canonical Ltd.
 *
 * This program is free software: you can redistribute it and/or modify it
 * under the terms of the GNU Lesser General Public License version 3,
 * as published by the Free Software Foundation.
 *
 * This program is distributed in the hope that it will be useful,
 * but WITHOUT ANY WARRANTY; without even the implied warranty of
 * MERCHANTABILITY or FITNESS FOR A PARTICULAR PURPOSE.  See the
 * GNU Lesser General Public License for more details.
 *
 * You should have received a copy of the GNU Lesser General Public License
 * along with this program.  If not, see <http://www.gnu.org/licenses/>.
 *
 * Authored by: Thomas Voß <thomas.voss@canonical.com>
 *              Jim Hodapp <jim.hodapp@canonical.com>
 *              Ricardo Mendoza <ricardo.mendoza@canonical.com>
 *
 * Note: Some of the PulseAudio code was adapted from telepathy-ofono
 */

#include "service_implementation.h"

#include "apparmor/ubuntu.h"
#include "audio/output_observer.h"
#include "client_death_observer.h"
#include "player_configuration.h"
#include "player_implementation.h"
#include "power/battery_observer.h"
#include "power/state_controller.h"
#include "recorder_observer.h"
#include "telephony/call_monitor.h"

#include <boost/asio.hpp>

#include <string>
#include <cstdint>
#include <cstring>
#include <map>
#include <memory>
#include <thread>

#include <pulse/pulseaudio.h>

#include "util/timeout.h"

namespace media = core::ubuntu::media;

using namespace std;

struct media::ServiceImplementation::Private
{
    Private(const ServiceImplementation::Configuration& configuration)
        : configuration(configuration),
          resume_key(std::numeric_limits<std::uint32_t>::max()),
          battery_observer(media::power::make_platform_default_battery_observer(configuration.external_services)),
          power_state_controller(media::power::make_platform_default_state_controller(configuration.external_services)),
          display_state_lock(power_state_controller->display_state_lock()),
          client_death_observer(media::platform_default_client_death_observer()),
          recorder_observer(media::make_platform_default_recorder_observer()),
          audio_output_observer(media::audio::make_platform_default_output_observer()),
          request_context_resolver(media::apparmor::ubuntu::make_platform_default_request_context_resolver(configuration.external_services)),
          request_authenticator(media::apparmor::ubuntu::make_platform_default_request_authenticator()),
          call_monitor(media::telephony::make_platform_default_call_monitor())
    {
    }

<<<<<<< HEAD
    void media_recording_state_changed(media::RecordingState state)
    {
        if (state == media::RecordingState::started)
            display_state_lock->request_acquire(media::power::DisplayState::on);
        else if (state == media::RecordingState::stopped)
            display_state_lock->request_release(media::power::DisplayState::off);
    }

    media::ServiceImplementation::Configuration configuration;    
=======
    media::ServiceImplementation::Configuration configuration;
>>>>>>> 213924cf
    // This holds the key of the multimedia role Player instance that was paused
    // when the battery level reached 10% or 5%
    media::Player::PlayerKey resume_key;    
    media::power::BatteryObserver::Ptr battery_observer;
    media::power::StateController::Ptr power_state_controller;
    media::power::StateController::Lock<media::power::DisplayState>::Ptr display_state_lock;
    media::ClientDeathObserver::Ptr client_death_observer;
    media::RecorderObserver::Ptr recorder_observer;
    media::audio::OutputObserver::Ptr audio_output_observer;
    media::apparmor::ubuntu::RequestContextResolver::Ptr request_context_resolver;
    media::apparmor::ubuntu::RequestAuthenticator::Ptr request_authenticator;
    media::telephony::CallMonitor::Ptr call_monitor;    
    std::list<media::Player::PlayerKey> paused_sessions;
};

media::ServiceImplementation::ServiceImplementation(const Configuration& configuration)
    : d(new Private(configuration))
{
    d->battery_observer->level().changed().connect([this](const media::power::Level& level)
    {
        // When the battery level hits 10% or 5%, pause all multimedia sessions.
        // Playback will resume when the user clears the presented notification.
        switch (level)
        {
        case media::power::Level::low:
        case media::power::Level::very_low:
            pause_all_multimedia_sessions();
            break;
        default:
            break;
        }
    });

    d->battery_observer->is_warning_active().changed().connect([this](bool active)
    {
        // If the low battery level notification is no longer being displayed,
        // resume what the user was previously playing
        if (!active)
            resume_multimedia_session();
    });

    d->audio_output_observer->external_output_state().changed().connect([this](audio::OutputState state)
    {
        switch (state)
        {
        case audio::OutputState::connected:
            break;
        case audio::OutputState::disconnected:
            pause_all_multimedia_sessions();
            break;
        }
    });

    d->call_monitor->on_call_state_changed().connect([this](media::telephony::CallMonitor::State state)
    {
        switch (state) {
        case media::telephony::CallMonitor::State::OffHook:
            std::cout << "Got call started signal, pausing all multimedia sessions" << std::endl;
            pause_all_multimedia_sessions();
            break;
        case media::telephony::CallMonitor::State::OnHook:
            std::cout << "Got call ended signal, resuming paused multimedia sessions" << std::endl;
            resume_paused_multimedia_sessions(false);
            break;
        }
    });

    d->recorder_observer->recording_state().changed().connect([this](RecordingState state)
    {
        if (state == media::RecordingState::started)
        {
            d->display_state_lock->request_acquire(media::power::DisplayState::on);
            pause_all_multimedia_sessions();
        }
        else if (state == media::RecordingState::stopped)
        {
            d->display_state_lock->request_release(media::power::DisplayState::off);
        }
    });
}

media::ServiceImplementation::~ServiceImplementation()
{
}

std::shared_ptr<media::Player> media::ServiceImplementation::create_session(
        const media::Player::Configuration& conf)
{
    auto player = std::make_shared<media::PlayerImplementation>(media::PlayerImplementation::Configuration
    {
        conf.bus,
        conf.session,
        shared_from_this(),
        conf.key,
        d->request_context_resolver,
        d->request_authenticator,
        d->client_death_observer,
        d->power_state_controller
    });

    auto key = conf.key;
    player->on_client_disconnected().connect([this, key]()
    {
        // Call remove_player_for_key asynchronously otherwise deadlock can occur
        // if called within this dispatcher context.
        // remove_player_for_key can destroy the player instance which in turn
        // destroys the "on_client_disconnected" signal whose destructor will wait
        // until all dispatches are done
        d->configuration.external_services.io_service.post([this, key]()
        {
            if (!d->configuration.player_store->has_player_for_key(key))
                return;

            if (d->configuration.player_store->player_for_key(key)->lifetime() == Player::Lifetime::normal)
                d->configuration.player_store->remove_player_for_key(key);
        });
    });

    return player;
}

std::shared_ptr<media::Player> media::ServiceImplementation::create_fixed_session(const std::string&, const media::Player::Configuration&)
{
  // no impl
  return std::shared_ptr<media::Player>();
}

std::shared_ptr<media::Player> media::ServiceImplementation::resume_session(media::Player::PlayerKey)
{
  // no impl
  return std::shared_ptr<media::Player>();
}

void media::ServiceImplementation::pause_other_sessions(media::Player::PlayerKey key)
{
    if (not d->configuration.player_store->has_player_for_key(key))
    {
        cerr << "Could not find Player by key: " << key << endl;
        return;
    }

    auto current_player = d->configuration.player_store->player_for_key(key);

    // We immediately make the player known as new current player.
    if (current_player->audio_stream_role() == media::Player::multimedia)
        d->configuration.player_store->set_current_player_for_key(key);

    d->configuration.player_store->enumerate_players([current_player, key](const media::Player::PlayerKey& other_key, const std::shared_ptr<media::Player>& other_player)
    {
        // Only pause a Player if all of the following criteria are met:
        // 1) currently playing
        // 2) not the same player as the one passed in my key
        // 3) new Player has an audio stream role set to multimedia
        // 4) has an audio stream role set to multimedia
        if (other_player->playback_status() == Player::playing &&
            other_key != key &&
            current_player->audio_stream_role() == media::Player::multimedia &&
            other_player->audio_stream_role() == media::Player::multimedia)
        {
            cout << "Pausing Player with key: " << other_key << endl;
            other_player->pause();
        }
    });
}

void media::ServiceImplementation::pause_all_multimedia_sessions()
{
    d->configuration.player_store->enumerate_players([this](const media::Player::PlayerKey& key, const std::shared_ptr<media::Player>& player)
                      {
                          if (player->playback_status() == Player::playing
                              && player->audio_stream_role() == media::Player::multimedia)
                          {
                              d->paused_sessions.push_back(key);
                              std::cout << "Pausing Player with key: " << key << std::endl;
                              player->pause();
                          }
                      });
}

void media::ServiceImplementation::resume_paused_multimedia_sessions(bool resume_video_sessions)
{
<<<<<<< HEAD
    std::for_each(d->paused_sessions.begin(), d->paused_sessions.end(), [this](const media::Player::PlayerKey& key)
    {
        d->configuration.player_store->player_for_key(key)->play();
    });
=======
    std::for_each(d->paused_sessions.begin(), d->paused_sessions.end(), [this, resume_video_sessions](const media::Player::PlayerKey& key) {
            auto player = player_for_key(key);
            // Only resume video playback if explicitly desired
            if (resume_video_sessions || player->is_audio_source())
                player->play();
            else
                std::cout << "Not auto-resuming video playback session." << std::endl;
        });
>>>>>>> 213924cf

    d->paused_sessions.clear();
}

void media::ServiceImplementation::resume_multimedia_session()
{
    if (not d->configuration.player_store->has_player_for_key(d->resume_key))
        return;

    auto player = d->configuration.player_store->player_for_key(d->resume_key);

    if (player->playback_status() == Player::paused)
    {
        cout << "Resuming playback of Player with key: " << d->resume_key << endl;
        player->play();
        d->resume_key = std::numeric_limits<std::uint32_t>::max();
    }
}<|MERGE_RESOLUTION|>--- conflicted
+++ resolved
@@ -66,19 +66,7 @@
     {
     }
 
-<<<<<<< HEAD
-    void media_recording_state_changed(media::RecordingState state)
-    {
-        if (state == media::RecordingState::started)
-            display_state_lock->request_acquire(media::power::DisplayState::on);
-        else if (state == media::RecordingState::stopped)
-            display_state_lock->request_release(media::power::DisplayState::off);
-    }
-
-    media::ServiceImplementation::Configuration configuration;    
-=======
     media::ServiceImplementation::Configuration configuration;
->>>>>>> 213924cf
     // This holds the key of the multimedia role Player instance that was paused
     // when the battery level reached 10% or 5%
     media::Player::PlayerKey resume_key;    
@@ -260,21 +248,14 @@
 
 void media::ServiceImplementation::resume_paused_multimedia_sessions(bool resume_video_sessions)
 {
-<<<<<<< HEAD
-    std::for_each(d->paused_sessions.begin(), d->paused_sessions.end(), [this](const media::Player::PlayerKey& key)
-    {
-        d->configuration.player_store->player_for_key(key)->play();
-    });
-=======
     std::for_each(d->paused_sessions.begin(), d->paused_sessions.end(), [this, resume_video_sessions](const media::Player::PlayerKey& key) {
-            auto player = player_for_key(key);
+            auto player = d->configuration.player_store->player_for_key(key);
             // Only resume video playback if explicitly desired
             if (resume_video_sessions || player->is_audio_source())
                 player->play();
             else
                 std::cout << "Not auto-resuming video playback session." << std::endl;
         });
->>>>>>> 213924cf
 
     d->paused_sessions.clear();
 }
