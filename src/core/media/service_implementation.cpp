/*
 * Copyright © 2013-2014 Canonical Ltd.
 *
 * This program is free software: you can redistribute it and/or modify it
 * under the terms of the GNU Lesser General Public License version 3,
 * as published by the Free Software Foundation.
 *
 * This program is distributed in the hope that it will be useful,
 * but WITHOUT ANY WARRANTY; without even the implied warranty of
 * MERCHANTABILITY or FITNESS FOR A PARTICULAR PURPOSE.  See the
 * GNU Lesser General Public License for more details.
 *
 * You should have received a copy of the GNU Lesser General Public License
 * along with this program.  If not, see <http://www.gnu.org/licenses/>.
 *
 * Authored by: Thomas Voß <thomas.voss@canonical.com>
 *              Jim Hodapp <jim.hodapp@canonical.com>
 *              Ricardo Mendoza <ricardo.mendoza@canonical.com>
 *
 * Note: Some of the PulseAudio code was adapted from telepathy-ofono
 */

#include "service_implementation.h"

#include "audio/output_observer.h"
#include "client_death_observer.h"
#include "player_configuration.h"
#include "player_implementation.h"
#include "power/battery_observer.h"
#include "power/state_controller.h"
#include "recorder_observer.h"
#include "telephony/call_monitor.h"

#include <boost/asio.hpp>

#include <string>
#include <cstdint>
#include <cstring>
#include <map>
#include <memory>
#include <thread>

#include <pulse/pulseaudio.h>

#include "util/timeout.h"

namespace media = core::ubuntu::media;

using namespace std;

struct media::ServiceImplementation::Private
{
    Private(const ServiceImplementation::Configuration& configuration)
        : configuration(configuration),
          resume_key(std::numeric_limits<std::uint32_t>::max()),
          battery_observer(media::power::make_platform_default_battery_observer(configuration.external_services)),
          power_state_controller(media::power::make_platform_default_state_controller(configuration.external_services)),
          display_state_lock(power_state_controller->display_state_lock()),
          client_death_observer(media::platform_default_client_death_observer()),
          recorder_observer(media::make_platform_default_recorder_observer()),
          audio_output_observer(media::audio::make_platform_default_output_observer()),
          call_monitor(media::telephony::make_platform_default_call_monitor())
    {
    }

    void media_recording_state_changed(media::RecordingState state)
    {
        if (state == media::RecordingState::started)
        {
            display_state_lock->request_acquire(media::power::DisplayState::on);
            pause_playback();
        }
        else if (state == media::RecordingState::stopped)
        {
            display_state_lock->request_release(media::power::DisplayState::off);
        }
    }

    media::ServiceImplementation::Configuration configuration;
    // This holds the key of the multimedia role Player instance that was paused
    // when the battery level reached 10% or 5%
    media::Player::PlayerKey resume_key;    
    media::power::BatteryObserver::Ptr battery_observer;
    media::power::StateController::Ptr power_state_controller;
    media::power::StateController::Lock<media::power::DisplayState>::Ptr display_state_lock;
    media::ClientDeathObserver::Ptr client_death_observer;
    media::RecorderObserver::Ptr recorder_observer;
    media::audio::OutputObserver::Ptr audio_output_observer;

    media::telephony::CallMonitor::Ptr call_monitor;
    std::list<media::Player::PlayerKey> paused_sessions;
};

media::ServiceImplementation::ServiceImplementation(const Configuration& configuration) : d(new Private(configuration))
{
    d->battery_observer->level().changed().connect([this](const media::power::Level& level)
    {
        // When the battery level hits 10% or 5%, pause all multimedia sessions.
        // Playback will resume when the user clears the presented notification.
        switch (level)
        {
        case media::power::Level::low:
        case media::power::Level::very_low:
            pause_all_multimedia_sessions();
            break;
        default:
            break;
        }
    });

    d->battery_observer->is_warning_active().changed().connect([this](bool active)
    {
        // If the low battery level notification is no longer being displayed,
        // resume what the user was previously playing
        if (!active)
            resume_multimedia_session();
    });

    d->audio_output_observer->external_output_state().changed().connect([this](audio::OutputState state)
    {
        switch (state)
        {
        case audio::OutputState::connected:
            break;
        case audio::OutputState::disconnected:
            pause_all_multimedia_sessions();
            break;
        }
    });

    d->call_monitor->on_call_state_changed().connect([this](media::telephony::CallMonitor::State state)
    {
        switch (state) {
<<<<<<< HEAD
        case media::telephony::CallMonitor::State::OffHook:
            pause_all_multimedia_sessions();
            break;
        case media::telephony::CallMonitor::State::OnHook:
            resume_paused_multimedia_sessions();
=======
        case CallMonitor::OffHook:
            std::cout << "Got call started signal, pausing all multimedia sessions" << std::endl;
            pause_all_multimedia_sessions();
            break;
        case CallMonitor::OnHook:
            std::cout << "Got call ended signal, resuming paused multimedia sessions" << std::endl;
            // Don't auto-resume any paused video playback sessions
            resume_paused_multimedia_sessions(false);
>>>>>>> 5d26f55a
            break;
        }
    });
}

media::ServiceImplementation::~ServiceImplementation()
{
}

std::shared_ptr<media::Player> media::ServiceImplementation::create_session(
        const media::Player::Configuration& conf)
{
    auto player = std::make_shared<media::PlayerImplementation>(media::PlayerImplementation::Configuration
    {
        conf.identity,
        conf.bus,
        conf.session,
        shared_from_this(),
        conf.key,
        d->client_death_observer,
        d->power_state_controller
    });

    auto key = conf.key;
    player->on_client_disconnected().connect([this, key]()
    {
        // Call remove_player_for_key asynchronously otherwise deadlock can occur
        // if called within this dispatcher context.
        // remove_player_for_key can destroy the player instance which in turn
        // destroys the "on_client_disconnected" signal whose destructor will wait
        // until all dispatches are done
        d->configuration.external_services.io_service.post([this, key]()
        {
            if (!has_player_for_key(key))
                return;

            if (player_for_key(key)->lifetime() == Player::Lifetime::normal)
                remove_player_for_key(key);
        });
    });

    return player;
}

std::shared_ptr<media::Player> media::ServiceImplementation::create_fixed_session(const std::string&, const media::Player::Configuration&)
{
  // no impl
  return std::shared_ptr<media::Player>();
}

std::shared_ptr<media::Player> media::ServiceImplementation::resume_session(media::Player::PlayerKey)
{
  // no impl
  return std::shared_ptr<media::Player>();
}

void media::ServiceImplementation::pause_other_sessions(media::Player::PlayerKey key)
{
    if (not has_player_for_key(key))
    {
        cerr << "Could not find Player by key: " << key << endl;
        return;
    }

    auto current_player = player_for_key(key);

    // We immediately make the player known as new current player.
    if (current_player->audio_stream_role() == media::Player::multimedia)
        set_current_player_for_key(key);

    enumerate_players([current_player, key](const media::Player::PlayerKey& other_key, const std::shared_ptr<media::Player>& other_player)
    {
        // Only pause a Player if all of the following criteria are met:
        // 1) currently playing
        // 2) not the same player as the one passed in my key
        // 3) new Player has an audio stream role set to multimedia
        // 4) has an audio stream role set to multimedia
        if (other_player->playback_status() == Player::playing &&
            other_key != key &&
            current_player->audio_stream_role() == media::Player::multimedia &&
            other_player->audio_stream_role() == media::Player::multimedia)
        {
            cout << "Pausing Player with key: " << other_key << endl;
            other_player->pause();
        }
    });
}

void media::ServiceImplementation::pause_all_multimedia_sessions()
{
    enumerate_players([this](const media::Player::PlayerKey& key, const std::shared_ptr<media::Player>& player)
                      {
                          if (player->playback_status() == Player::playing
                              && player->audio_stream_role() == media::Player::multimedia)
                          {
                              d->paused_sessions.push_back(key);
                              std::cout << "Pausing Player with key: " << key << std::endl;
                              player->pause();
                          }
                      });
}

void media::ServiceImplementation::resume_paused_multimedia_sessions(bool resume_video_sessions)
{
    std::for_each(d->paused_sessions.begin(), d->paused_sessions.end(), [this, resume_video_sessions](const media::Player::PlayerKey& key) {
            auto player = player_for_key(key);
            // Only resume video playback if explicitly desired
            if (resume_video_sessions || player->is_audio_source())
                player->play();
            else
                std::cout << "Not auto-resuming video playback session." << std::endl;
        });

    d->paused_sessions.clear();
}

void media::ServiceImplementation::resume_multimedia_session()
{
    if (not has_player_for_key(d->resume_key))
        return;

    auto player = player_for_key(d->resume_key);

    if (player->playback_status() == Player::paused)
    {
        cout << "Resuming playback of Player with key: " << d->resume_key << endl;
        player->play();
        d->resume_key = std::numeric_limits<std::uint32_t>::max();
    }
}<|MERGE_RESOLUTION|>--- conflicted
+++ resolved
@@ -131,22 +131,13 @@
     d->call_monitor->on_call_state_changed().connect([this](media::telephony::CallMonitor::State state)
     {
         switch (state) {
-<<<<<<< HEAD
         case media::telephony::CallMonitor::State::OffHook:
-            pause_all_multimedia_sessions();
-            break;
-        case media::telephony::CallMonitor::State::OnHook:
-            resume_paused_multimedia_sessions();
-=======
-        case CallMonitor::OffHook:
             std::cout << "Got call started signal, pausing all multimedia sessions" << std::endl;
             pause_all_multimedia_sessions();
             break;
-        case CallMonitor::OnHook:
+        case media::telephony::CallMonitor::State::OnHook:
             std::cout << "Got call ended signal, resuming paused multimedia sessions" << std::endl;
-            // Don't auto-resume any paused video playback sessions
             resume_paused_multimedia_sessions(false);
->>>>>>> 5d26f55a
             break;
         }
     });
