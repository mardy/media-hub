--- conflicted
+++ resolved
@@ -44,11 +44,8 @@
     Private()
         : resume_key(std::numeric_limits<std::uint32_t>::max()),
           keep_alive(io_service),
-<<<<<<< HEAD
+          disp_cookie(0),
           call_monitor(new CallMonitor)
-=======
-          disp_cookie(0)
->>>>>>> 8cca59a5
     {
         bus = std::shared_ptr<dbus::Bus>(new dbus::Bus(core::dbus::WellKnownBus::session));
         bus->install_executor(dbus::asio::make_executor(bus, io_service));
@@ -129,14 +126,11 @@
     std::shared_ptr<dbus::Object> indicator_power_session;
     std::shared_ptr<core::dbus::Property<core::IndicatorPower::PowerLevel>> power_level;
     std::shared_ptr<core::dbus::Property<core::IndicatorPower::IsWarning>> is_warning;
-<<<<<<< HEAD
-    std::unique_ptr<CallMonitor> call_monitor;
-    std::list<media::Player::PlayerKey> paused_sessions;
-=======
     int disp_cookie;
     std::shared_ptr<dbus::Object> uscreen_session;
     MediaRecorderObserver *observer;
->>>>>>> 8cca59a5
+    std::unique_ptr<CallMonitor> call_monitor;
+    std::list<media::Player::PlayerKey> paused_sessions;
 };
 
 media::ServiceImplementation::ServiceImplementation() : d(new Private())
