--- conflicted
+++ resolved
@@ -59,12 +59,8 @@
           client_death_observer(media::platform_default_client_death_observer()),
           recorder_observer(media::make_platform_default_recorder_observer()),
           audio_output_observer(media::audio::make_platform_default_output_observer()),
-<<<<<<< HEAD
+          audio_output_state(media::audio::OutputState::Speaker),
           call_monitor(media::telephony::make_platform_default_call_monitor())
-=======
-          audio_output_state(media::audio::OutputState::Speaker),
-          call_monitor(new CallMonitor)
->>>>>>> 07ff6f2d
     {
     }
 
