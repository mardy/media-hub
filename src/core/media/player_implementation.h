--- conflicted
+++ resolved
@@ -55,10 +55,7 @@
     PlayerImplementation(const Configuration& configuration);
     ~PlayerImplementation();
 
-<<<<<<< HEAD
-=======
     virtual std::string uuid() const;
->>>>>>> 29053b57
     virtual void reconnect();
 
     virtual std::shared_ptr<TrackList> track_list();
