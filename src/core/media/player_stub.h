--- conflicted
+++ resolved
@@ -39,13 +39,9 @@
   public:
     explicit PlayerStub(
         const std::shared_ptr<Service>& parent,
-<<<<<<< HEAD
+        const std::shared_ptr<core::dbus::Service>& service,
         const std::shared_ptr<core::dbus::Object>& object,
         const std::string& uuid = std::string{});
-=======
-        const std::shared_ptr<core::dbus::Service>& service,
-        const std::shared_ptr<core::dbus::Object>& object);
->>>>>>> 9a51b939
 
     ~PlayerStub();
 
