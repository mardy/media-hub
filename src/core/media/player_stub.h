/*
 * Copyright © 2013-2015 Canonical Ltd.
 *
 * This program is free software: you can redistribute it and/or modify it
 * under the terms of the GNU Lesser General Public License version 3,
 * as published by the Free Software Foundation.
 *
 * This program is distributed in the hope that it will be useful,
 * but WITHOUT ANY WARRANTY; without even the implied warranty of
 * MERCHANTABILITY or FITNESS FOR A PARTICULAR PURPOSE.  See the
 * GNU Lesser General Public License for more details.
 *
 * You should have received a copy of the GNU Lesser General Public License
 * along with this program.  If not, see <http://www.gnu.org/licenses/>.
 *
 * Authored by: Thomas Voß <thomas.voss@canonical.com>
 *              Jim Hodapp <jim.hodapp@canonical.com>
 */

#ifndef CORE_UBUNTU_MEDIA_PLAYER_STUB_H_
#define CORE_UBUNTU_MEDIA_PLAYER_STUB_H_

#include <core/media/player.h>

#include <core/dbus/stub.h>

#include <memory>

namespace core
{
namespace ubuntu
{
namespace media
{
class Service;

class PlayerStub : public Player
{
  public:
    explicit PlayerStub(
        const std::shared_ptr<Service>& parent,
        const std::shared_ptr<core::dbus::Object>& object);

    ~PlayerStub();

    virtual std::shared_ptr<TrackList> track_list();
    virtual PlayerKey key() const;

    virtual video::Sink::Ptr create_gl_texture_video_sink(std::uint32_t texture_id);

    virtual bool open_uri(const Track::UriType& uri);
    virtual bool open_uri(const Track::UriType& uri, const Player::HeadersType& headers);
    virtual void next();
    virtual void previous();
    virtual void play();
    virtual void pause();
    virtual void seek_to(const std::chrono::microseconds& offset);
    virtual void stop();

    virtual const core::Property<bool>& can_play() const;
    virtual const core::Property<bool>& can_pause() const;
    virtual const core::Property<bool>& can_seek() const;
    virtual const core::Property<bool>& can_go_previous() const;
    virtual const core::Property<bool>& can_go_next() const;
    virtual const core::Property<bool>& is_video_source() const;
    virtual const core::Property<bool>& is_audio_source() const;
    virtual const core::Property<PlaybackStatus>& playback_status() const;
    virtual const core::Property<LoopStatus>& loop_status() const;
    virtual const core::Property<PlaybackRate>& playback_rate() const;
    virtual const core::Property<bool>& is_shuffle() const;
    virtual const core::Property<Track::MetaData>& meta_data_for_current_track() const;
    virtual const core::Property<Volume>& volume() const;
    virtual const core::Property<PlaybackRate>& minimum_playback_rate() const;
    virtual const core::Property<PlaybackRate>& maximum_playback_rate() const;
    virtual const core::Property<int64_t>& position() const;
    virtual const core::Property<int64_t>& duration() const;
    virtual const core::Property<AudioStreamRole>& audio_stream_role() const;
    virtual const core::Property<Orientation>& orientation() const;
    virtual const core::Property<Lifetime>& lifetime() const;

    virtual core::Property<LoopStatus>& loop_status();
    virtual core::Property<PlaybackRate>& playback_rate();
    virtual core::Property<bool>& is_shuffle();
    virtual core::Property<Volume>& volume();
    virtual core::Property<AudioStreamRole>& audio_stream_role();
    virtual core::Property<Lifetime>& lifetime();

    virtual const core::Signal<int64_t>& seeked_to() const;
    virtual const core::Signal<void>& end_of_stream() const;
    virtual core::Signal<PlaybackStatus>& playback_status_changed();
<<<<<<< HEAD
    virtual const core::Signal<video::Dimensions>& video_dimension_changed() const;
=======
    virtual const core::Signal<uint64_t>& video_dimension_changed() const;
    virtual const core::Signal<Error>& error() const;
>>>>>>> 555a1eff

  private:
    struct Private;
    std::unique_ptr<Private> d;
};
}
}
}

#endif // CORE_UBUNTU_MEDIA_PLAYER_STUB_H_<|MERGE_RESOLUTION|>--- conflicted
+++ resolved
@@ -88,12 +88,8 @@
     virtual const core::Signal<int64_t>& seeked_to() const;
     virtual const core::Signal<void>& end_of_stream() const;
     virtual core::Signal<PlaybackStatus>& playback_status_changed();
-<<<<<<< HEAD
     virtual const core::Signal<video::Dimensions>& video_dimension_changed() const;
-=======
-    virtual const core::Signal<uint64_t>& video_dimension_changed() const;
     virtual const core::Signal<Error>& error() const;
->>>>>>> 555a1eff
 
   private:
     struct Private;
