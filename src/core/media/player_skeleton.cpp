/*
 * Copyright © 2013-2015 Canonical Ltd.
 *
 * This program is free software: you can redistribute it and/or modify it
 * under the terms of the GNU Lesser General Public License version 3,
 * as published by the Free Software Foundation.
 *
 * This program is distributed in the hope that it will be useful,
 * but WITHOUT ANY WARRANTY; without even the implied warranty of
 * MERCHANTABILITY or FITNESS FOR A PARTICULAR PURPOSE.  See the
 * GNU Lesser General Public License for more details.
 *
 * You should have received a copy of the GNU Lesser General Public License
 * along with this program.  If not, see <http://www.gnu.org/licenses/>.
 *
 * Authored by: Thomas Voß <thomas.voss@canonical.com>
 *              Jim Hodapp <jim.hodapp@canonical.com>
 */

#include "apparmor.h"
#include "codec.h"
#include "engine.h"
#include "player_skeleton.h"
#include "player_traits.h"
#include "property_stub.h"
#include "the_session_bus.h"
#include "xesam.h"

#include "mpris/media_player2.h"
#include "mpris/metadata.h"
#include "mpris/player.h"
#include "mpris/playlists.h"

#include <core/dbus/object.h>
#include <core/dbus/property.h>
#include <core/dbus/stub.h>

#include <core/dbus/asio/executor.h>
#include <core/dbus/interfaces/properties.h>

namespace dbus = core::dbus;
namespace media = core::ubuntu::media;

struct media::PlayerSkeleton::Private
{
    Private(media::PlayerSkeleton* player,
            const std::string& identity,
            const std::shared_ptr<core::dbus::Bus>& bus,
            const std::shared_ptr<core::dbus::Object>& session)
        : impl(player),
          identity(identity),
          bus(bus),
          object(session),
          apparmor_session(nullptr),
          dbus_stub{bus},
          skeleton{mpris::Player::Skeleton::Configuration{bus, session, mpris::Player::Skeleton::Configuration::Defaults{}}},
          signals
          {
              skeleton.signals.seeked_to,
              skeleton.signals.end_of_stream,
              skeleton.signals.playback_status_changed,
              skeleton.signals.video_dimension_changed,
              skeleton.signals.error
          }
    {
    }

    void handle_next(const core::dbus::Message::Ptr& msg)
    {
        impl->next();
        auto reply = dbus::Message::make_method_return(msg);
        bus->send(reply);
    }

    void handle_previous(const core::dbus::Message::Ptr& msg)
    {
        impl->previous();
        auto reply = dbus::Message::make_method_return(msg);
        bus->send(reply);
    }

    void handle_pause(const core::dbus::Message::Ptr& msg)
    {
        impl->pause();
        auto reply = dbus::Message::make_method_return(msg);
        bus->send(reply);
    }

    void handle_stop(const core::dbus::Message::Ptr& msg)
    {
        impl->stop();
        auto reply = dbus::Message::make_method_return(msg);
        bus->send(reply);
    }

    void handle_play(const core::dbus::Message::Ptr& msg)
    {
        impl->play();
        auto reply = dbus::Message::make_method_return(msg);
        bus->send(reply);
    }

    void handle_play_pause(const core::dbus::Message::Ptr& msg)
    {
        switch(impl->playback_status().get())
        {
        case core::ubuntu::media::Player::PlaybackStatus::ready:
        case core::ubuntu::media::Player::PlaybackStatus::paused:
        case core::ubuntu::media::Player::PlaybackStatus::stopped:
            impl->play();
            break;
        case core::ubuntu::media::Player::PlaybackStatus::playing:
            impl->pause();
            break;
        default:
            break;
        }

        bus->send(dbus::Message::make_method_return(msg));
    }

    void handle_seek(const core::dbus::Message::Ptr& in)
    {
        uint64_t ticks;
        in->reader() >> ticks;
        impl->seek_to(std::chrono::microseconds(ticks));

        auto reply = dbus::Message::make_method_return(in);
        bus->send(reply);
    }

    void handle_set_position(const core::dbus::Message::Ptr&)
    {
    }

    void handle_create_video_sink(const core::dbus::Message::Ptr& in)
    {
        uint32_t texture_id;
        in->reader() >> texture_id;

        core::dbus::Message::Ptr reply;

        try
        {
            impl->create_gl_texture_video_sink(texture_id);
            reply = dbus::Message::make_method_return(in);
        }
        catch (const media::Player::Error::OutOfProcessBufferStreamingNotSupported& e)
        {
            reply = dbus::Message::make_error(
                        in,
                        mpris::Player::Error::OutOfProcessBufferStreamingNotSupported::name,
                        e.what());
        }
        catch (...)
        {
            reply = dbus::Message::make_error(
                        in,
                        mpris::Player::Error::OutOfProcessBufferStreamingNotSupported::name,
                        std::string{});
        }

        bus->send(reply);
    }

    bool does_client_have_access(const std::string& context, const std::string& uri)
    {
        if (context.empty() || uri.empty())
        {
            std::cout << "Client denied access since context or uri are empty" << std::endl;
            return false;
        }

        if (context == "unconfined")
        {
            std::cout << "Client allowed access since it's unconfined" << std::endl;
            return true;
        }

        size_t pos = context.find_first_of('_');
        if (pos == std::string::npos)
        {
            std::cout << "Client denied access since it's an invalid apparmor security context" << std::endl;
            return false;
        }

        const std::string pkgname = context.substr(0, pos);
        std::cout << "client pkgname: " << pkgname << std::endl;
        std::cout << "uri: " << uri << std::endl;

        // All confined apps can access their own files
        if (uri.find(std::string(".local/share/" + pkgname + "/")) != std::string::npos
                || uri.find(std::string(".cache/" + pkgname + "/")) != std::string::npos)
        {
            std::cout << "Client can access content in ~/.local/share/" << pkgname << " or ~/.cache/" << pkgname << std::endl;
            return true;
        }
        else if (uri.find(std::string("opt/click.ubuntu.com/")) != std::string::npos
                && uri.find(pkgname) != std::string::npos)
        {
            std::cout << "Client can access content in own opt directory" << std::endl;
            return true;
        }
        else if ((uri.find(std::string("/system/media/audio/ui/")) != std::string::npos
                || uri.find(std::string("/android/system/media/audio/ui/")) != std::string::npos)
                && pkgname == "com.ubuntu.camera")
        {
            std::cout << "Camera app can access ui sounds" << std::endl;
            return true;
        }
        // TODO: Check if the trust store previously allowed direct access to uri

        // Check in ~/Music and ~/Videos
        // TODO: when the trust store lands, check it to see if this app can access the dirs and
        // then remove the explicit whitelist of the music-app, and gallery-app
        else if ((pkgname == "com.ubuntu.music" || pkgname == "com.ubuntu.gallery") &&
                (uri.find(std::string("Music/")) != std::string::npos
                || uri.find(std::string("Videos/")) != std::string::npos
                || uri.find(std::string("/media")) != std::string::npos))
        {
            std::cout << "Client can access content in ~/Music or ~/Videos" << std::endl;
            return true;
        }
        else if (uri.find(std::string("/usr/share/sounds")) != std::string::npos)
        {
            std::cout << "Client can access content in /usr/share/sounds" << std::endl;
            return true;
        }
        else if (uri.find(std::string("http://")) != std::string::npos
                || uri.find(std::string("rtsp://")) != std::string::npos)
        {
            std::cout << "Client can access streaming content" << std::endl;
            return true;
        }
        else
        {
            std::cout << "Client denied access to open_uri()" << std::endl;
            return false;
        }
    }

    void handle_key(const core::dbus::Message::Ptr& in)
    {
        auto reply = dbus::Message::make_method_return(in);
        reply->writer() << impl->key();
        bus->send(reply);
    }

    void handle_open_uri(const core::dbus::Message::Ptr& in)
    {
        dbus_stub.get_connection_app_armor_security_async(in->sender(), [this, in](const std::string& profile)
        {
            Track::UriType uri;
            in->reader() >> uri;

            bool have_access = does_client_have_access(profile, uri);

            auto reply = dbus::Message::make_method_return(in);
            reply->writer() << (have_access ? impl->open_uri(uri) : false);

            bus->send(reply);
        });
    }

    void handle_open_uri_extended(const core::dbus::Message::Ptr& in)
    {
        dbus_stub.get_connection_app_armor_security_async(in->sender(), [this, in](const std::string& profile)
        {
            Track::UriType uri;
            Player::HeadersType headers;

            in->reader() >> uri >> headers;

            bool have_access = does_client_have_access(profile, uri);
            auto reply = dbus::Message::make_method_return(in);
            reply->writer() << (have_access ? impl->open_uri(uri, headers) : false);

            bus->send(reply);
        });
    }

    template<typename Property>
    void on_property_value_changed(
            const typename Property::ValueType& value,
            const dbus::Signal
            <
                core::dbus::interfaces::Properties::Signals::PropertiesChanged,
                core::dbus::interfaces::Properties::Signals::PropertiesChanged::ArgumentType
            >::Ptr& signal)
    {
        typedef std::map<std::string, dbus::types::Variant> Dictionary;

        static const std::vector<std::string> the_empty_list_of_invalidated_properties;

        Dictionary dict; dict[Property::name()] = dbus::types::Variant::encode(value);

        signal->emit(std::make_tuple(
                        dbus::traits::Service<typename Property::Interface>::interface_name(),
                        dict,
                        the_empty_list_of_invalidated_properties));
    }

    media::PlayerSkeleton* impl;
    std::string identity;
    dbus::Bus::Ptr bus;
    dbus::Object::Ptr object;
    dbus::Object::Ptr apparmor_session;

    org::freedesktop::dbus::DBus::Stub dbus_stub;

    mpris::Player::Skeleton skeleton;

    struct Signals
    {
        typedef core::dbus::Signal<mpris::Player::Signals::Seeked, mpris::Player::Signals::Seeked::ArgumentType> DBusSeekedToSignal;
        typedef core::dbus::Signal<mpris::Player::Signals::EndOfStream, mpris::Player::Signals::EndOfStream::ArgumentType> DBusEndOfStreamSignal;
        typedef core::dbus::Signal<mpris::Player::Signals::PlaybackStatusChanged, mpris::Player::Signals::PlaybackStatusChanged::ArgumentType> DBusPlaybackStatusChangedSignal;
        typedef core::dbus::Signal<mpris::Player::Signals::VideoDimensionChanged, mpris::Player::Signals::VideoDimensionChanged::ArgumentType> DBusVideoDimensionChangedSignal;
        typedef core::dbus::Signal<mpris::Player::Signals::Error, mpris::Player::Signals::Error::ArgumentType> DBusErrorSignal;

        Signals(const std::shared_ptr<DBusSeekedToSignal>& remote_seeked,
                const std::shared_ptr<DBusEndOfStreamSignal>& remote_eos,
                const std::shared_ptr<DBusPlaybackStatusChangedSignal>& remote_playback_status_changed,
                const std::shared_ptr<DBusVideoDimensionChangedSignal>& remote_video_dimension_changed,
                const std::shared_ptr<DBusErrorSignal>& remote_error)
        {
            seeked_to.connect([remote_seeked](std::uint64_t value)
            {
                remote_seeked->emit(value);
            });

            end_of_stream.connect([remote_eos]()
            {
                remote_eos->emit();
            });

            playback_status_changed.connect([remote_playback_status_changed](const media::Player::PlaybackStatus& status)
            {
                remote_playback_status_changed->emit(status);
            });

            video_dimension_changed.connect([remote_video_dimension_changed](const media::video::Dimensions& dimensions)
            {
                remote_video_dimension_changed->emit(dimensions);
            });

            error.connect([remote_error](const media::Player::Error& e)
            {
                remote_error->emit(e);
            });
        }

        core::Signal<int64_t> seeked_to;
        core::Signal<void> end_of_stream;
        core::Signal<media::Player::PlaybackStatus> playback_status_changed;
<<<<<<< HEAD
        core::Signal<media::video::Dimensions> video_dimension_changed;
=======
        core::Signal<uint64_t> video_dimension_changed;
        core::Signal<media::Player::Error> error;
>>>>>>> 555a1eff
    } signals;

};

media::PlayerSkeleton::PlayerSkeleton(const media::PlayerSkeleton::Configuration& config)
        : d(new Private{this, config.identity, config.bus, config.session})
{
    // Setup method handlers for mpris::Player methods.
    auto next = std::bind(&Private::handle_next, d, std::placeholders::_1);
    d->object->install_method_handler<mpris::Player::Next>(next);

    auto previous = std::bind(&Private::handle_previous, d, std::placeholders::_1);
    d->object->install_method_handler<mpris::Player::Previous>(previous);

    auto pause = std::bind(&Private::handle_pause, d, std::placeholders::_1);
    d->object->install_method_handler<mpris::Player::Pause>(pause);

    auto stop = std::bind(&Private::handle_stop, d, std::placeholders::_1);
    d->object->install_method_handler<mpris::Player::Stop>(stop);

    auto play = std::bind(&Private::handle_play, d, std::placeholders::_1);
    d->object->install_method_handler<mpris::Player::Play>(play);

    auto play_pause = std::bind(&Private::handle_play_pause, d, std::placeholders::_1);
    d->object->install_method_handler<mpris::Player::PlayPause>(play_pause);

    auto seek = std::bind(&Private::handle_seek, d, std::placeholders::_1);
    d->object->install_method_handler<mpris::Player::Seek>(seek);

    auto set_position = std::bind(&Private::handle_set_position, d, std::placeholders::_1);
    d->object->install_method_handler<mpris::Player::SetPosition>(set_position);

    auto open_uri = std::bind(&Private::handle_open_uri, d, std::placeholders::_1);
    d->object->install_method_handler<mpris::Player::OpenUri>(open_uri);

    // All the method handlers that exceed the mpris spec go here.
    d->object->install_method_handler<mpris::Player::CreateVideoSink>(
        std::bind(&Private::handle_create_video_sink,
                  d,
                  std::placeholders::_1));

    d->object->install_method_handler<mpris::Player::Key>(
        std::bind(&Private::handle_key,
                  d,
                  std::placeholders::_1));

    d->object->install_method_handler<mpris::Player::OpenUriExtended>(
        std::bind(&Private::handle_open_uri_extended,
                  d,
                  std::placeholders::_1));
}

media::PlayerSkeleton::~PlayerSkeleton()
{
   // The session object may outlive the private instance
   // so uninstall all method handlers.
   d->object->uninstall_method_handler<mpris::Player::Next>();
   d->object->uninstall_method_handler<mpris::Player::Previous>();
   d->object->uninstall_method_handler<mpris::Player::Pause>();
   d->object->uninstall_method_handler<mpris::Player::Stop>();
   d->object->uninstall_method_handler<mpris::Player::Play>();
   d->object->uninstall_method_handler<mpris::Player::PlayPause>();
   d->object->uninstall_method_handler<mpris::Player::Seek>();
   d->object->uninstall_method_handler<mpris::Player::SetPosition>();
   d->object->uninstall_method_handler<mpris::Player::OpenUri>();
   d->object->uninstall_method_handler<mpris::Player::CreateVideoSink>();
   d->object->uninstall_method_handler<mpris::Player::Key>();
   d->object->uninstall_method_handler<mpris::Player::OpenUriExtended>();
}

const core::Property<bool>& media::PlayerSkeleton::can_play() const
{
    return *d->skeleton.properties.can_play;
}

const core::Property<bool>& media::PlayerSkeleton::can_pause() const
{
    return *d->skeleton.properties.can_pause;
}

const core::Property<bool>& media::PlayerSkeleton::can_seek() const
{
    return *d->skeleton.properties.can_seek;
}

const core::Property<bool>& media::PlayerSkeleton::can_go_previous() const
{
    return *d->skeleton.properties.can_go_previous;
}

const core::Property<bool>& media::PlayerSkeleton::can_go_next() const
{
    return *d->skeleton.properties.can_go_next;
}

const core::Property<bool>& media::PlayerSkeleton::is_video_source() const
{
    return *d->skeleton.properties.is_video_source;
}

const core::Property<bool>& media::PlayerSkeleton::is_audio_source() const
{
    return *d->skeleton.properties.is_audio_source;
}

const core::Property<media::Player::PlaybackStatus>& media::PlayerSkeleton::playback_status() const
{
    return *d->skeleton.properties.typed_playback_status;
}

const core::Property<media::Player::LoopStatus>& media::PlayerSkeleton::loop_status() const
{
    return *d->skeleton.properties.typed_loop_status;
}

const core::Property<media::Player::PlaybackRate>& media::PlayerSkeleton::playback_rate() const
{
    return *d->skeleton.properties.playback_rate;
}

const core::Property<bool>& media::PlayerSkeleton::is_shuffle() const
{
    return *d->skeleton.properties.is_shuffle;
}

const core::Property<media::Track::MetaData>& media::PlayerSkeleton::meta_data_for_current_track() const
{
    return *d->skeleton.properties.typed_meta_data_for_current_track;
}

const core::Property<media::Player::Volume>& media::PlayerSkeleton::volume() const
{
    return *d->skeleton.properties.volume;
}

const core::Property<int64_t>& media::PlayerSkeleton::position() const
{
    return *d->skeleton.properties.position;
}

const core::Property<int64_t>& media::PlayerSkeleton::duration() const
{
    return *d->skeleton.properties.duration;
}

const core::Property<media::Player::AudioStreamRole>& media::PlayerSkeleton::audio_stream_role() const
{
    return *d->skeleton.properties.audio_stream_role;
}

const core::Property<media::Player::Orientation>& media::PlayerSkeleton::orientation() const
{
    return *d->skeleton.properties.orientation;
}

const core::Property<media::Player::Lifetime>& media::PlayerSkeleton::lifetime() const
{
    return *d->skeleton.properties.lifetime;
}

const core::Property<media::Player::PlaybackRate>& media::PlayerSkeleton::minimum_playback_rate() const
{
    return *d->skeleton.properties.minimum_playback_rate;
}

const core::Property<media::Player::PlaybackRate>& media::PlayerSkeleton::maximum_playback_rate() const
{
    return *d->skeleton.properties.maximum_playback_rate;
}

core::Property<media::Player::LoopStatus>& media::PlayerSkeleton::loop_status()
{
    return *d->skeleton.properties.typed_loop_status;
}

core::Property<media::Player::PlaybackRate>& media::PlayerSkeleton::playback_rate()
{
    return *d->skeleton.properties.playback_rate;
}

core::Property<bool>& media::PlayerSkeleton::is_shuffle()
{
    return *d->skeleton.properties.is_shuffle;
}

core::Property<media::Player::Volume>& media::PlayerSkeleton::volume()
{
    return *d->skeleton.properties.volume;
}

core::Property<int64_t>& media::PlayerSkeleton::position()
{
    return *d->skeleton.properties.position;
}

core::Property<int64_t>& media::PlayerSkeleton::duration()
{
    return *d->skeleton.properties.duration;
}

core::Property<media::Player::AudioStreamRole>& media::PlayerSkeleton::audio_stream_role()
{
    return *d->skeleton.properties.audio_stream_role;
}

core::Property<media::Player::Orientation>& media::PlayerSkeleton::orientation()
{
    return *d->skeleton.properties.orientation;
}

core::Property<media::Player::Lifetime>& media::PlayerSkeleton::lifetime()
{
    return *d->skeleton.properties.lifetime;
}

core::Property<media::Player::PlaybackStatus>& media::PlayerSkeleton::playback_status()
{
    return *d->skeleton.properties.typed_playback_status;
}

core::Property<bool>& media::PlayerSkeleton::can_play()
{
    return *d->skeleton.properties.can_play;
}

core::Property<bool>& media::PlayerSkeleton::can_pause()
{
    return *d->skeleton.properties.can_pause;
}

core::Property<bool>& media::PlayerSkeleton::can_seek()
{
    return *d->skeleton.properties.can_seek;
}

core::Property<bool>& media::PlayerSkeleton::can_go_previous()
{
    return *d->skeleton.properties.can_go_previous;
}

core::Property<bool>& media::PlayerSkeleton::can_go_next()
{
    return *d->skeleton.properties.can_go_next;
}

core::Property<bool>& media::PlayerSkeleton::is_video_source()
{
    return *d->skeleton.properties.is_video_source;
}

core::Property<bool>& media::PlayerSkeleton::is_audio_source()
{
    return *d->skeleton.properties.is_audio_source;
}

core::Property<media::Track::MetaData>& media::PlayerSkeleton::meta_data_for_current_track()
{
    return *d->skeleton.properties.typed_meta_data_for_current_track;
}

core::Property<media::Player::PlaybackRate>& media::PlayerSkeleton::minimum_playback_rate()
{
    return *d->skeleton.properties.minimum_playback_rate;
}

core::Property<media::Player::PlaybackRate>& media::PlayerSkeleton::maximum_playback_rate()
{
    return *d->skeleton.properties.maximum_playback_rate;
}

const core::Signal<int64_t>& media::PlayerSkeleton::seeked_to() const
{
    return d->signals.seeked_to;
}

core::Signal<int64_t>& media::PlayerSkeleton::seeked_to()
{
    return d->signals.seeked_to;
}

const core::Signal<void>& media::PlayerSkeleton::end_of_stream() const
{
    return d->signals.end_of_stream;
}

core::Signal<void>& media::PlayerSkeleton::end_of_stream()
{
    return d->signals.end_of_stream;
}

core::Signal<media::Player::PlaybackStatus>& media::PlayerSkeleton::playback_status_changed()
{
    return d->signals.playback_status_changed;
}

const core::Signal<media::video::Dimensions>& media::PlayerSkeleton::video_dimension_changed() const
{
    return d->signals.video_dimension_changed;
}

core::Signal<media::video::Dimensions>& media::PlayerSkeleton::video_dimension_changed()
{
    return d->signals.video_dimension_changed;
}

core::Signal<media::Player::Error>& media::PlayerSkeleton::error()
{
    return d->signals.error;
}

const core::Signal<media::Player::Error>& media::PlayerSkeleton::error() const
{
    return d->signals.error;
}<|MERGE_RESOLUTION|>--- conflicted
+++ resolved
@@ -353,12 +353,8 @@
         core::Signal<int64_t> seeked_to;
         core::Signal<void> end_of_stream;
         core::Signal<media::Player::PlaybackStatus> playback_status_changed;
-<<<<<<< HEAD
         core::Signal<media::video::Dimensions> video_dimension_changed;
-=======
-        core::Signal<uint64_t> video_dimension_changed;
         core::Signal<media::Player::Error> error;
->>>>>>> 555a1eff
     } signals;
 
 };
