/*
 * Copyright © 2013-2014 Canonical Ltd.
 *
 * This program is free software: you can redistribute it and/or modify it
 * under the terms of the GNU Lesser General Public License version 3,
 * as published by the Free Software Foundation.
 *
 * This program is distributed in the hope that it will be useful,
 * but WITHOUT ANY WARRANTY {} without even the implied warranty of
 * MERCHANTABILITY or FITNESS FOR A PARTICULAR PURPOSE.  See the
 * GNU Lesser General Public License for more details.
 *
 * You should have received a copy of the GNU Lesser General Public License
 * along with this program.  If not, see <http://www.gnu.org/licenses/>.
 *
 * Authored by: Thomas Voß <thomas.voss@canonical.com>
 *              Jim Hodapp <jim.hodapp@canonical.com>
 */

#ifndef CODEC_H_
#define CODEC_H_

#include <core/media/player.h>
#include <core/media/track.h>

#include <core/dbus/codec.h>

namespace core
{
namespace dbus
{
namespace helper
{
template<>
struct TypeMapper<core::ubuntu::media::Track::MetaData>
{
    constexpr static ArgumentType type_value()
    {
        return ArgumentType::floating_point;
    }
    constexpr static bool is_basic_type()
    {
        return false;
    }
    constexpr static bool requires_signature()
    {
        return false;
    }

    static std::string signature()
    {
        static const std::string s = TypeMapper<double>::signature();
        return s;
    }
};
}

template<>
struct Codec<core::ubuntu::media::Track::MetaData>
{
    static void encode_argument(core::dbus::Message::Writer& out, const core::ubuntu::media::Track::MetaData& in)
    {
        (void) out;
        (void) in;
    }

    static void decode_argument(core::dbus::Message::Reader& out, core::ubuntu::media::Track::MetaData& in)
    {
        (void) out;
        (void) in;
    }
};

namespace helper
{
template<>
struct TypeMapper<core::ubuntu::media::Player::PlaybackStatus>
{
    constexpr static ArgumentType type_value()
    {
        return core::dbus::ArgumentType::int16;
    }
    constexpr static bool is_basic_type()
    {
        return false;
    }
    constexpr static bool requires_signature()
    {
        return false;
    }

    static std::string signature()
    {
        static const std::string s = TypeMapper<std::int16_t>::signature();
        return s;
    }
};
}

template<>
struct Codec<core::ubuntu::media::Player::PlaybackStatus>
{
    static void encode_argument(core::dbus::Message::Writer& out, const core::ubuntu::media::Player::PlaybackStatus& in)
    {
        out.push_int16(static_cast<std::int16_t>(in));
    }

    static void decode_argument(core::dbus::Message::Reader& out, core::ubuntu::media::Player::PlaybackStatus& in)
    {
        in = static_cast<core::ubuntu::media::Player::PlaybackStatus>(out.pop_int16());
    }
};
namespace helper
{
template<>
struct TypeMapper<core::ubuntu::media::Player::LoopStatus>
{
    constexpr static ArgumentType type_value()
    {
        return core::dbus::ArgumentType::int16;
    }
    constexpr static bool is_basic_type()
    {
        return false;
    }
    constexpr static bool requires_signature()
    {
        return false;
    }

    static std::string signature()
    {
        static const std::string s = TypeMapper<std::int16_t>::signature();
        return s;
    }
};
}

template<>
struct Codec<core::ubuntu::media::Player::LoopStatus>
{
    static void encode_argument(core::dbus::Message::Writer& out, const core::ubuntu::media::Player::LoopStatus& in)
    {
        out.push_int16(static_cast<std::int16_t>(in));
    }

    static void decode_argument(core::dbus::Message::Reader& out, core::ubuntu::media::Player::LoopStatus& in)
    {
        in = static_cast<core::ubuntu::media::Player::LoopStatus>(out.pop_int16());
    }
};

namespace helper
{
template<>
struct TypeMapper<core::ubuntu::media::Player::AudioStreamRole>
{
    constexpr static ArgumentType type_value()
    {
        return core::dbus::ArgumentType::int16;
    }
    constexpr static bool is_basic_type()
    {
        return false;
    }
    constexpr static bool requires_signature()
    {
        return false;
    }

    static std::string signature()
    {
        static const std::string s = TypeMapper<std::int16_t>::signature();
        return s;
    }
};
}

template<>
struct Codec<core::ubuntu::media::Player::AudioStreamRole>
{
    static void encode_argument(core::dbus::Message::Writer& out, const core::ubuntu::media::Player::AudioStreamRole& in)
    {
        out.push_int16(static_cast<std::int16_t>(in));
    }

    static void decode_argument(core::dbus::Message::Reader& out, core::ubuntu::media::Player::AudioStreamRole& in)
    {
        in = static_cast<core::ubuntu::media::Player::AudioStreamRole>(out.pop_int16());
    }
};

namespace helper
{
template<>
struct TypeMapper<core::ubuntu::media::Player::Orientation>
{
    constexpr static ArgumentType type_value()
    {
        return core::dbus::ArgumentType::int16;
    }
    constexpr static bool is_basic_type()
    {
        return false;
    }
    constexpr static bool requires_signature()
    {
        return false;
    }

    static std::string signature()
    {
        static const std::string s = TypeMapper<std::int16_t>::signature();
        return s;
    }
};
}

template<>
struct Codec<core::ubuntu::media::Player::Orientation>
{
    static void encode_argument(core::dbus::Message::Writer& out, const core::ubuntu::media::Player::Orientation& in)
    {
        out.push_int16(static_cast<std::int16_t>(in));
    }

    static void decode_argument(core::dbus::Message::Reader& out, core::ubuntu::media::Player::Orientation& in)
    {
        in = static_cast<core::ubuntu::media::Player::Orientation>(out.pop_int16());
    }
};

namespace helper
{
<<<<<<< HEAD
template<core::ubuntu::media::video::detail::DimensionTag tag, typename IntegerType>
struct TypeMapper<core::ubuntu::media::video::detail::IntWrapper<tag, IntegerType>>
{
    constexpr static ArgumentType type_value()
    {
        return core::dbus::ArgumentType::uint32;
    }
    constexpr static bool is_basic_type()
    {
        return true;
=======
template<>
struct TypeMapper<core::ubuntu::media::Player::Lifetime>
{
    constexpr static ArgumentType type_value()
    {
        return core::dbus::ArgumentType::int16;
    }
    constexpr static bool is_basic_type()
    {
        return false;
>>>>>>> 84a5d302
    }
    constexpr static bool requires_signature()
    {
        return false;
    }

    static std::string signature()
    {
<<<<<<< HEAD
        static const std::string s = TypeMapper<std::uint32_t>::signature();
=======
        static const std::string s = TypeMapper<std::int16_t>::signature();
>>>>>>> 84a5d302
        return s;
    }
};
}

<<<<<<< HEAD
template<core::ubuntu::media::video::detail::DimensionTag tag, typename IntegerType>
struct Codec<core::ubuntu::media::video::detail::IntWrapper<tag, IntegerType>>
{
    static void encode_argument(core::dbus::Message::Writer& out, const core::ubuntu::media::video::detail::IntWrapper<tag, IntegerType>& in)
    {
        out.push_uint32(in.template as<std::uint32_t>());
    }

    static void decode_argument(core::dbus::Message::Reader& out, core::ubuntu::media::video::detail::IntWrapper<tag, IntegerType>& in)
    {
        in = core::ubuntu::media::video::detail::IntWrapper<tag, IntegerType>{out.pop_uint32()};
=======
template<>
struct Codec<core::ubuntu::media::Player::Lifetime>
{
    static void encode_argument(core::dbus::Message::Writer& out, const core::ubuntu::media::Player::Lifetime& in)
    {
        out.push_int16(static_cast<std::int16_t>(in));
    }

    static void decode_argument(core::dbus::Message::Reader& out, core::ubuntu::media::Player::Lifetime& in)
    {
        in = static_cast<core::ubuntu::media::Player::Lifetime>(out.pop_int16());
>>>>>>> 84a5d302
    }
};

}
}

#endif // CODEC_H_<|MERGE_RESOLUTION|>--- conflicted
+++ resolved
@@ -232,7 +232,6 @@
 
 namespace helper
 {
-<<<<<<< HEAD
 template<core::ubuntu::media::video::detail::DimensionTag tag, typename IntegerType>
 struct TypeMapper<core::ubuntu::media::video::detail::IntWrapper<tag, IntegerType>>
 {
@@ -240,10 +239,24 @@
     {
         return core::dbus::ArgumentType::uint32;
     }
+
     constexpr static bool is_basic_type()
     {
         return true;
-=======
+    }
+
+    constexpr static bool requires_signature()
+    {
+        return false;
+    }
+
+    static std::string signature()
+    {
+        static const std::string s = TypeMapper<std::uint32_t>::signature();
+        return s;
+    }
+};
+
 template<>
 struct TypeMapper<core::ubuntu::media::Player::Lifetime>
 {
@@ -251,29 +264,25 @@
     {
         return core::dbus::ArgumentType::int16;
     }
-    constexpr static bool is_basic_type()
-    {
-        return false;
->>>>>>> 84a5d302
-    }
-    constexpr static bool requires_signature()
-    {
-        return false;
-    }
-
-    static std::string signature()
-    {
-<<<<<<< HEAD
-        static const std::string s = TypeMapper<std::uint32_t>::signature();
-=======
-        static const std::string s = TypeMapper<std::int16_t>::signature();
->>>>>>> 84a5d302
-        return s;
-    }
-};
-}
-
-<<<<<<< HEAD
+
+    constexpr static bool is_basic_type()
+    {
+        return true;
+    }
+
+    constexpr static bool requires_signature()
+    {
+        return false;
+    }
+
+    static std::string signature()
+    {
+        static const std::string s = TypeMapper<std::int16_t>::signature();
+        return s;
+    }
+};
+}
+
 template<core::ubuntu::media::video::detail::DimensionTag tag, typename IntegerType>
 struct Codec<core::ubuntu::media::video::detail::IntWrapper<tag, IntegerType>>
 {
@@ -285,19 +294,22 @@
     static void decode_argument(core::dbus::Message::Reader& out, core::ubuntu::media::video::detail::IntWrapper<tag, IntegerType>& in)
     {
         in = core::ubuntu::media::video::detail::IntWrapper<tag, IntegerType>{out.pop_uint32()};
-=======
+    }
+};
+
 template<>
 struct Codec<core::ubuntu::media::Player::Lifetime>
 {
+
     static void encode_argument(core::dbus::Message::Writer& out, const core::ubuntu::media::Player::Lifetime& in)
     {
         out.push_int16(static_cast<std::int16_t>(in));
     }
 
+
     static void decode_argument(core::dbus::Message::Reader& out, core::ubuntu::media::Player::Lifetime& in)
     {
         in = static_cast<core::ubuntu::media::Player::Lifetime>(out.pop_int16());
->>>>>>> 84a5d302
     }
 };
 
