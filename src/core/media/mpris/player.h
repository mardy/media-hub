--- conflicted
+++ resolved
@@ -138,12 +138,8 @@
         DBUS_CPP_SIGNAL_DEF(Seeked, Player, std::int64_t)
         DBUS_CPP_SIGNAL_DEF(EndOfStream, Player, void)
         DBUS_CPP_SIGNAL_DEF(PlaybackStatusChanged, Player, core::ubuntu::media::Player::PlaybackStatus)
-<<<<<<< HEAD
         DBUS_CPP_SIGNAL_DEF(VideoDimensionChanged, Player, core::ubuntu::media::video::Dimensions)
-=======
-        DBUS_CPP_SIGNAL_DEF(VideoDimensionChanged, Player, std::uint64_t)
         DBUS_CPP_SIGNAL_DEF(Error, Player, core::ubuntu::media::Player::Error)
->>>>>>> 555a1eff
     };
 
     struct Properties
