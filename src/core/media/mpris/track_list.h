/*
 * Copyright © 2013 Canonical Ltd.
 *
 * This program is free software: you can redistribute it and/or modify it
 * under the terms of the GNU Lesser General Public License version 3,
 * as published by the Free Software Foundation.
 *
 * This program is distributed in the hope that it will be useful,
 * but WITHOUT ANY WARRANTY; without even the implied warranty of
 * MERCHANTABILITY or FITNESS FOR A PARTICULAR PURPOSE.  See the
 * GNU Lesser General Public License for more details.
 *
 * You should have received a copy of the GNU Lesser General Public License
 * along with this program.  If not, see <http://www.gnu.org/licenses/>.
 *
 * Authored by: Thomas Voß <thomas.voss@canonical.com>
 */

#ifndef MPRIS_TRACK_LIST_H_
#define MPRIS_TRACK_LIST_H_

#include <core/dbus/macros.h>

#include <core/dbus/types/any.h>
#include <core/dbus/macros.h>
#include <core/dbus/types/object_path.h>
#include <core/dbus/object.h>
#include <core/dbus/property.h>
#include <core/dbus/types/variant.h>

#include <boost/utility/identity_type.hpp>

#include <string>
#include <tuple>
#include <vector>

namespace dbus = core::dbus;

namespace mpris
{
struct TrackList
{
    typedef std::map<std::string, core::dbus::types::Variant> Dictionary;

    static const std::string& name()
    {
        static const std::string s{"org.mpris.MediaPlayer2.TrackList"};
        return s;
    }

    struct Error
    {
        struct InsufficientPermissionsToAddTrack
        {
            static constexpr const char* name
            {
                "mpris.TrackList.Error.InsufficientPermissionsToAddTrack"
            };
        };

<<<<<<< HEAD
        struct FailedToMoveTrack
        {
            static constexpr const char* name
            {
                "mpris.TrackList.Error.FailedToMoveTrack"
            };
        };

        struct FailedToFindMoveTrackSource
        {
            static constexpr const char* name
            {
                "mpris.TrackList.Error.FailedToFindMoveTrackSource"
            };
        };

        struct FailedToFindMoveTrackDest
        {
            static constexpr const char* name
            {
                "mpris.TrackList.Error.FailedToFindMoveTrackDest"
=======
        struct TrackNotFound
        {
            static constexpr const char* name
            {
                "mpris.TrackList.Error.TrackNotFound"
>>>>>>> 9818a44c
            };
        };
    };

    DBUS_CPP_METHOD_DEF(GetTracksMetadata, TrackList)
    DBUS_CPP_METHOD_DEF(GetTracksUri, TrackList)
    DBUS_CPP_METHOD_DEF(AddTrack, TrackList)
    DBUS_CPP_METHOD_DEF(AddTracks, TrackList)
    DBUS_CPP_METHOD_DEF(MoveTrack, TrackList)
    DBUS_CPP_METHOD_DEF(RemoveTrack, TrackList)
    DBUS_CPP_METHOD_DEF(GoTo, TrackList)
    DBUS_CPP_METHOD_DEF(Reset, TrackList)

    struct Signals
    {
        Signals() = delete;

        DBUS_CPP_SIGNAL_DEF
        (
            TrackListReplaced,
            TrackList,
            BOOST_IDENTITY_TYPE((std::tuple<std::vector<core::ubuntu::media::Track::Id>, core::ubuntu::media::Track::Id>))
        )

        DBUS_CPP_SIGNAL_DEF
        (
            TrackAdded,
            TrackList,
            core::ubuntu::media::Track::Id
        )

        DBUS_CPP_SIGNAL_DEF
        (
            TracksAdded,
            TrackList,
            core::ubuntu::media::TrackList::ContainerURI
        )

        DBUS_CPP_SIGNAL_DEF
        (
            TrackMoved,
            TrackList,
            BOOST_IDENTITY_TYPE((std::tuple<core::ubuntu::media::Track::Id, core::ubuntu::media::Track::Id>))
        )

        DBUS_CPP_SIGNAL_DEF
        (
            TrackRemoved,
            TrackList,
            core::ubuntu::media::Track::Id
        )

        DBUS_CPP_SIGNAL_DEF
        (
            TrackChanged,
            TrackList,
            core::ubuntu::media::Track::Id
        )

        DBUS_CPP_SIGNAL_DEF
        (
            TrackListReset,
            TrackList,
            void
        )

        DBUS_CPP_SIGNAL_DEF
        (
            TrackMetadataChanged,
            TrackList,
            BOOST_IDENTITY_TYPE((std::tuple<std::map<std::string, dbus::types::Variant>, dbus::types::ObjectPath>))
        )
    };

    struct Properties
    {
        Properties() = delete;

        DBUS_CPP_READABLE_PROPERTY_DEF(Tracks, TrackList, std::vector<core::ubuntu::media::Track::Id>)
        DBUS_CPP_READABLE_PROPERTY_DEF(CanEditTracks, TrackList, bool)
    };

    struct Skeleton
    {
        static const std::vector<std::string>& the_empty_list_of_invalidated_properties()
        {
            static const std::vector<std::string> instance; return instance;
        }

        // Object instance creation time properties go here.
        struct Configuration
        {
            // The dbus object that should implement org.mpris.MediaPlayer2
            core::dbus::Object::Ptr object;
            // Default values assigned to exported dbus interface properties on construction
            struct Defaults
            {
                Properties::Tracks::ValueType tracks{std::vector<core::ubuntu::media::Track::Id>()};
                Properties::CanEditTracks::ValueType can_edit_tracks{true};
            } defaults;
        };

        Skeleton(const Configuration& configuration)
            : configuration(configuration),
              properties
              {
                  configuration.object->template get_property<Properties::Tracks>(),
                  configuration.object->template get_property<Properties::CanEditTracks>(),
              },
              signals
              {
                  configuration.object->template get_signal<Signals::TrackListReplaced>(),
                  configuration.object->template get_signal<Signals::TrackAdded>(),
                  configuration.object->template get_signal<Signals::TracksAdded>(),
                  configuration.object->template get_signal<Signals::TrackMoved>(),
                  configuration.object->template get_signal<Signals::TrackRemoved>(),
                  configuration.object->template get_signal<Signals::TrackChanged>(),
                  configuration.object->template get_signal<Signals::TrackListReset>(),
                  configuration.object->template get_signal<Signals::TrackMetadataChanged>(),
                  configuration.object->template get_signal<core::dbus::interfaces::Properties::Signals::PropertiesChanged>()
              }
        {
            // Set the default value of the properties on the MPRIS TrackList dbus interface
            properties.tracks->set(configuration.defaults.tracks);
            properties.can_edit_tracks->set(configuration.defaults.can_edit_tracks);
        }

        template<typename Property>
        void on_property_value_changed(const typename Property::ValueType& value)
        {
            Dictionary dict;
            dict[Property::name()] = dbus::types::Variant::encode(value);

            signals.properties_changed->emit(std::make_tuple(
                            dbus::traits::Service<TrackList>::interface_name(),
                            dict,
                            the_empty_list_of_invalidated_properties()));
        }

        std::map<std::string, core::dbus::types::Variant> get_all_properties()
        {
            std::map<std::string, core::dbus::types::Variant> dict;
            dict[Properties::Tracks::name()] = core::dbus::types::Variant::encode(properties.tracks->get());
            dict[Properties::CanEditTracks::name()] = core::dbus::types::Variant::encode(properties.can_edit_tracks->get());

            return dict;
        }

        Configuration configuration;

        struct
        {
            std::shared_ptr<core::dbus::Property<Properties::Tracks>> tracks;
            std::shared_ptr<core::dbus::Property<Properties::CanEditTracks>> can_edit_tracks;
        } properties;

        struct
        {
            core::dbus::Signal<Signals::TrackListReplaced, Signals::TrackListReplaced::ArgumentType>::Ptr tracklist_replaced;
            core::dbus::Signal<Signals::TrackAdded, Signals::TrackAdded::ArgumentType>::Ptr track_added;
            core::dbus::Signal<Signals::TracksAdded, Signals::TracksAdded::ArgumentType>::Ptr tracks_added;
            core::dbus::Signal<Signals::TrackMoved, Signals::TrackMoved::ArgumentType>::Ptr track_moved;
            core::dbus::Signal<Signals::TrackRemoved, Signals::TrackRemoved::ArgumentType>::Ptr track_removed;
            core::dbus::Signal<Signals::TrackChanged, Signals::TrackChanged::ArgumentType>::Ptr track_changed;
            core::dbus::Signal<Signals::TrackListReset, Signals::TrackListReset::ArgumentType>::Ptr track_list_reset;
            core::dbus::Signal<Signals::TrackMetadataChanged, Signals::TrackMetadataChanged::ArgumentType>::Ptr track_metadata_changed;

            dbus::Signal <core::dbus::interfaces::Properties::Signals::PropertiesChanged,
                core::dbus::interfaces::Properties::Signals::PropertiesChanged::ArgumentType
            >::Ptr properties_changed;
        } signals;
    };
};
}

#endif // MPRIS_TRACK_LIST_H_<|MERGE_RESOLUTION|>--- conflicted
+++ resolved
@@ -58,7 +58,14 @@
             };
         };
 
-<<<<<<< HEAD
+        struct TrackNotFound
+        {
+            static constexpr const char* name
+            {
+                "mpris.TrackList.Error.TrackNotFound"
+            };
+        };
+
         struct FailedToMoveTrack
         {
             static constexpr const char* name
@@ -80,13 +87,6 @@
             static constexpr const char* name
             {
                 "mpris.TrackList.Error.FailedToFindMoveTrackDest"
-=======
-        struct TrackNotFound
-        {
-            static constexpr const char* name
-            {
-                "mpris.TrackList.Error.TrackNotFound"
->>>>>>> 9818a44c
             };
         };
     };
