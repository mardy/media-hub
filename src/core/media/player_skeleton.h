--- conflicted
+++ resolved
@@ -75,12 +75,8 @@
     virtual const core::Signal<int64_t>& seeked_to() const;
     virtual const core::Signal<void>& end_of_stream() const;
     virtual core::Signal<PlaybackStatus>& playback_status_changed();
-<<<<<<< HEAD
     virtual const core::Signal<video::Dimensions>& video_dimension_changed() const;
-=======
-    virtual const core::Signal<uint64_t>& video_dimension_changed() const;
     virtual const core::Signal<Error>& error() const;
->>>>>>> 555a1eff
 
 protected:
     // All creation time arguments go here.
@@ -116,12 +112,8 @@
 
     virtual core::Signal<int64_t>& seeked_to();
     virtual core::Signal<void>& end_of_stream();
-<<<<<<< HEAD
     virtual core::Signal<video::Dimensions>& video_dimension_changed();
-=======
-    virtual core::Signal<uint64_t>& video_dimension_changed();
     virtual core::Signal<Error>& error();
->>>>>>> 555a1eff
 
   private:
     struct Private;
