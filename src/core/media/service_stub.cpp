--- conflicted
+++ resolved
@@ -66,13 +66,9 @@
     return std::shared_ptr<media::Player>(new media::PlayerStub
     {
         shared_from_this(),
-<<<<<<< HEAD
+        access_service(),
         access_service()->object_for_path(std::get<0>(op.value())),
         std::get<1>(op.value())
-=======
-        access_service(),
-        access_service()->object_for_path(op.value())
->>>>>>> 9a51b939
     });
 }
 
@@ -96,6 +92,7 @@
     return std::shared_ptr<media::Player>(new media::PlayerStub
     {
         shared_from_this(),
+        access_service(),
         access_service()->object_for_path(op.value()),
         uuid
     });
