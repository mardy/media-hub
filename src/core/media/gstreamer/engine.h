/*
 * Copyright © 2013-2014 Canonical Ltd.
 *
 * This program is free software: you can redistribute it and/or modify it
 * under the terms of the GNU Lesser General Public License version 3,
 * as published by the Free Software Foundation.
 *
 * This program is distributed in the hope that it will be useful,
 * but WITHOUT ANY WARRANTY; without even the implied warranty of
 * MERCHANTABILITY or FITNESS FOR A PARTICULAR PURPOSE.  See the
 * GNU Lesser General Public License for more details.
 *
 * You should have received a copy of the GNU Lesser General Public License
 * along with this program.  If not, see <http://www.gnu.org/licenses/>.
 *
 * Authored by: Thomas Voß <thomas.voss@canonical.com>
 *              Jim Hodapp <jim.hodapp@canonical.com>
 */
#ifndef CORE_UBUNTU_MEDIA_GSTREAMER_ENGINE_H_
#define CORE_UBUNTU_MEDIA_GSTREAMER_ENGINE_H_

#include "../engine.h"

namespace gstreamer
{
class Engine : public core::ubuntu::media::Engine
{
public:
    Engine();
    ~Engine();

    const std::shared_ptr<MetaDataExtractor>& meta_data_extractor() const;

    const core::Property<State>& state() const;

    bool open_resource_for_uri(const core::ubuntu::media::Track::UriType& uri);
    bool open_resource_for_uri(const core::ubuntu::media::Track::UriType& uri, const core::ubuntu::media::Player::HeadersType& headers);
    void create_video_sink(uint32_t texture_id);

    bool play();
    bool stop();
    bool pause();
    bool seek_to(const std::chrono::microseconds& ts);

    const core::Property<bool>& is_video_source() const;
    const core::Property<bool>& is_audio_source() const;

    const core::Property<uint64_t>& position() const;
    const core::Property<uint64_t>& duration() const;

    const core::Property<core::ubuntu::media::Engine::Volume>& volume() const;
    core::Property<core::ubuntu::media::Engine::Volume>& volume();

    const core::Property<core::ubuntu::media::Player::AudioStreamRole>& audio_stream_role() const;
    core::Property<core::ubuntu::media::Player::AudioStreamRole>& audio_stream_role();

    const core::Property<core::ubuntu::media::Player::Orientation>& orientation() const;

    const core::Property<core::ubuntu::media::Player::Lifetime>& lifetime() const;
    core::Property<core::ubuntu::media::Player::Lifetime>& lifetime();

    const core::Property<std::tuple<core::ubuntu::media::Track::UriType, core::ubuntu::media::Track::MetaData>>& track_meta_data() const;

    const core::Signal<void>& about_to_finish_signal() const;
    const core::Signal<uint64_t>& seeked_to_signal() const;
    const core::Signal<void>& client_disconnected_signal() const;
    const core::Signal<void>& end_of_stream_signal() const;
    const core::Signal<core::ubuntu::media::Player::PlaybackStatus>& playback_status_changed_signal() const;
<<<<<<< HEAD
    const core::Signal<core::ubuntu::media::video::Dimensions>& video_dimension_changed_signal() const;
=======
    const core::Signal<uint32_t, uint32_t>& video_dimension_changed_signal() const;
    const core::Signal<core::ubuntu::media::Player::Error>& error_signal() const;
>>>>>>> 555a1eff

    void reset();

private:
    struct Private;
    std::unique_ptr<Private> d;
};
}

#endif // CORE_UBUNTU_MEDIA_GSTREAMER_ENGINE_H_<|MERGE_RESOLUTION|>--- conflicted
+++ resolved
@@ -66,12 +66,8 @@
     const core::Signal<void>& client_disconnected_signal() const;
     const core::Signal<void>& end_of_stream_signal() const;
     const core::Signal<core::ubuntu::media::Player::PlaybackStatus>& playback_status_changed_signal() const;
-<<<<<<< HEAD
     const core::Signal<core::ubuntu::media::video::Dimensions>& video_dimension_changed_signal() const;
-=======
-    const core::Signal<uint32_t, uint32_t>& video_dimension_changed_signal() const;
     const core::Signal<core::ubuntu::media::Player::Error>& error_signal() const;
->>>>>>> 555a1eff
 
     void reset();
 
