/*
 * Copyright © 2013-2014 Canonical Ltd.
 *
 * This program is free software: you can redistribute it and/or modify it
 * under the terms of the GNU Lesser General Public License version 3,
 * as published by the Free Software Foundation.
 *
 * This program is distributed in the hope that it will be useful,
 * but WITHOUT ANY WARRANTY; without even the implied warranty of
 * MERCHANTABILITY or FITNESS FOR A PARTICULAR PURPOSE.  See the
 * GNU Lesser General Public License for more details.
 *
 * You should have received a copy of the GNU Lesser General Public License
 * along with this program.  If not, see <http://www.gnu.org/licenses/>.
 *
 * Authored by: Thomas Voß <thomas.voss@canonical.com>
 *              Jim Hodapp <jim.hodapp@canonical.com>
 */

#include <stdio.h>
#include <stdlib.h>

#include "bus.h"
#include "engine.h"
#include "meta_data_extractor.h"
#include "playbin.h"

#include <cassert>

namespace media = core::ubuntu::media;

using namespace std;

namespace gstreamer
{
struct Init
{
    Init()
    {
        gst_init(nullptr, nullptr);
    }

    ~Init()
    {
        gst_deinit();
    }
} init;
}

struct gstreamer::Engine::Private
{
    void on_playbin_state_changed(
            const gstreamer::Bus::Message::Detail::StateChanged& state_change)
    {
        (void) state_change;
    }

    // Converts from a GStreamer GError to a media::Player:Error enum
    media::Player::Error from_gst_errorwarning(const gstreamer::Bus::Message::Detail::ErrorWarningInfo& ewi)
    {
        if (g_strcmp0(g_quark_to_string(ewi.error->domain), "gst-core-error-quark") == 0)
        {
            switch (ewi.error->code)
            {
            case GST_CORE_ERROR_NEGOTIATION:
                return media::Player::Error::resource_error;
            case GST_CORE_ERROR_MISSING_PLUGIN:
                return media::Player::Error::format_error;
            default:
                std::cerr << "Got an unhandled core error: '"
                    << ewi.debug << "' (code: " << ewi.error->code << ")" << std::endl;
                return media::Player::Error::no_error;
            }
        }
        else if (g_strcmp0(g_quark_to_string(ewi.error->domain), "gst-resource-error-quark") == 0)
        {
            switch (ewi.error->code)
            {
            case GST_RESOURCE_ERROR_NOT_FOUND:
            case GST_RESOURCE_ERROR_OPEN_READ:
            case GST_RESOURCE_ERROR_OPEN_WRITE:
            case GST_RESOURCE_ERROR_READ:
            case GST_RESOURCE_ERROR_WRITE:
                return media::Player::Error::resource_error;
            case GST_RESOURCE_ERROR_NOT_AUTHORIZED:
                return media::Player::Error::access_denied_error;
            default:
                std::cerr << "Got an unhandled resource error: '"
                    << ewi.debug << "' (code: " << ewi.error->code << ")" << std::endl;
                return media::Player::Error::no_error;
            }
        }
        else if (g_strcmp0(g_quark_to_string(ewi.error->domain), "gst-stream-error-quark") == 0)
        {
            switch (ewi.error->code)
            {
            case GST_STREAM_ERROR_CODEC_NOT_FOUND:
                return media::Player::Error::format_error;
            default:
                std::cerr << "Got an unhandled stream error: '"
                    << ewi.debug << "' (code: " << ewi.error->code << ")" << std::endl;
                return media::Player::Error::no_error;
            }
        }

        return media::Player::Error::no_error;
    }

    void on_playbin_error(const gstreamer::Bus::Message::Detail::ErrorWarningInfo& ewi)
    {
        const media::Player::Error e = from_gst_errorwarning(ewi);
        if (e != media::Player::Error::no_error)
            error(e);
    }

    void on_playbin_warning(const gstreamer::Bus::Message::Detail::ErrorWarningInfo& ewi)
    {
        const media::Player::Error e = from_gst_errorwarning(ewi);
        if (e != media::Player::Error::no_error)
            error(e);
    }

    void on_playbin_info(const gstreamer::Bus::Message::Detail::ErrorWarningInfo& ewi)
    {
        std::cerr << "Got a playbin info message (no action taken): " << ewi.debug << std::endl;
    }

    void on_tag_available(const gstreamer::Bus::Message::Detail::Tag& tag)
    {
        media::Track::MetaData md;
        gstreamer::MetaDataExtractor::on_tag_available(tag, md);
        track_meta_data.set(std::make_tuple(playbin.uri(), md));
    }

    void on_volume_changed(const media::Engine::Volume& new_volume)
    {
        playbin.set_volume(new_volume.value);
    }

    void on_audio_stream_role_changed(const media::Player::AudioStreamRole& new_audio_role)
    {
        playbin.set_audio_stream_role(new_audio_role);
    }

    void on_orientation_changed(const media::Player::Orientation& o)
    {
        // Update the local orientation Property, which should then update the Player
        // orientation Property
        orientation.set(o);
    }

    void on_lifetime_changed(const media::Player::Lifetime& lifetime)
    {
        playbin.set_lifetime(lifetime);
    }

    void on_about_to_finish()
    {
        state = Engine::State::ready;
        about_to_finish();
    }

    void on_seeked_to(uint64_t value)
    {
        seeked_to(value);
    }

    void on_client_disconnected()
    {
        client_disconnected();
    }

    void on_end_of_stream()
    {
        end_of_stream();
    }

    void on_video_dimension_changed(const media::video::Dimensions& dimensions)
    {
        video_dimension_changed(dimensions);
    }

    Private()
        : meta_data_extractor(new gstreamer::MetaDataExtractor()),
          volume(media::Engine::Volume(1.)),
          orientation(media::Player::Orientation::rotate0),
          is_video_source(false),
          is_audio_source(false),
          about_to_finish_connection(
              playbin.signals.about_to_finish.connect(
                  std::bind(
                      &Private::on_about_to_finish,
                      this))),
          on_state_changed_connection(
              playbin.signals.on_state_changed.connect(
                  std::bind(
                      &Private::on_playbin_state_changed,
                      this,
                      std::placeholders::_1))),
          on_error_connection(
              playbin.signals.on_error.connect(
                  std::bind(
                      &Private::on_playbin_error,
                      this,
                      std::placeholders::_1))),
          on_warning_connection(
              playbin.signals.on_warning.connect(
                  std::bind(
                      &Private::on_playbin_warning,
                      this,
                      std::placeholders::_1))),
          on_info_connection(
              playbin.signals.on_info.connect(
                  std::bind(
                      &Private::on_playbin_info,
                      this,
                      std::placeholders::_1))),
          on_tag_available_connection(
              playbin.signals.on_tag_available.connect(
                  std::bind(
                      &Private::on_tag_available,
                      this,
                      std::placeholders::_1))),
          on_volume_changed_connection(
              volume.changed().connect(
                  std::bind(
                      &Private::on_volume_changed,
                      this,
                      std::placeholders::_1))),
          on_audio_stream_role_changed_connection(
              audio_role.changed().connect(
                  std::bind(
                      &Private::on_audio_stream_role_changed,
                      this,
                      std::placeholders::_1))),
          on_orientation_changed_connection(
              playbin.signals.on_orientation_changed.connect(
                  std::bind(
                      &Private::on_orientation_changed,
                      this,
                      std::placeholders::_1))),
          on_lifetime_changed_connection(
              lifetime.changed().connect(
                  std::bind(
                      &Private::on_lifetime_changed,
                      this,
                      std::placeholders::_1))),
          on_seeked_to_connection(
              playbin.signals.on_seeked_to.connect(
                  std::bind(
                      &Private::on_seeked_to,
                      this,
                      std::placeholders::_1))),
          client_disconnected_connection(
              playbin.signals.client_disconnected.connect(
                  std::bind(
                      &Private::on_client_disconnected,
                      this))),
          on_end_of_stream_connection(
              playbin.signals.on_end_of_stream.connect(
                  std::bind(
                      &Private::on_end_of_stream,
                      this))),
          on_video_dimension_changed_connection(
              playbin.signals.on_video_dimensions_changed.connect(
                  std::bind(
                      &Private::on_video_dimension_changed,
                      this,
                      std::placeholders::_1)))
    {
    }

    // Ensure the playbin is the last item destroyed
    // otherwise properties could try to access a dead playbin object
    gstreamer::Playbin playbin;

    std::shared_ptr<Engine::MetaDataExtractor> meta_data_extractor;
    core::Property<Engine::State> state;
    core::Property<std::tuple<media::Track::UriType, media::Track::MetaData>> track_meta_data;
    core::Property<uint64_t> position;
    core::Property<uint64_t> duration;
    core::Property<media::Engine::Volume> volume;
    core::Property<media::Player::AudioStreamRole> audio_role;
    core::Property<media::Player::Orientation> orientation;
    core::Property<media::Player::Lifetime> lifetime;
    core::Property<bool> is_video_source;
    core::Property<bool> is_audio_source;

    core::ScopedConnection about_to_finish_connection;
    core::ScopedConnection on_state_changed_connection;
    core::ScopedConnection on_error_connection;
    core::ScopedConnection on_warning_connection;
    core::ScopedConnection on_info_connection;
    core::ScopedConnection on_tag_available_connection;
    core::ScopedConnection on_volume_changed_connection;
    core::ScopedConnection on_audio_stream_role_changed_connection;
    core::ScopedConnection on_orientation_changed_connection;
    core::ScopedConnection on_lifetime_changed_connection;
    core::ScopedConnection on_seeked_to_connection;
    core::ScopedConnection client_disconnected_connection;
    core::ScopedConnection on_end_of_stream_connection;
    core::ScopedConnection on_video_dimension_changed_connection;

    core::Signal<void> about_to_finish;
    core::Signal<uint64_t> seeked_to;
    core::Signal<void> client_disconnected;
    core::Signal<void> end_of_stream;
    core::Signal<media::Player::PlaybackStatus> playback_status_changed;
<<<<<<< HEAD
    core::Signal<core::ubuntu::media::video::Dimensions> video_dimension_changed;
=======
    core::Signal<uint32_t, uint32_t> video_dimension_changed;
    core::Signal<media::Player::Error> error;
>>>>>>> 555a1eff
};

gstreamer::Engine::Engine() : d(new Private{})
{
    cout << "Creating a new Engine instance in " << __PRETTY_FUNCTION__ << endl;
    d->state = media::Engine::State::ready;
}

gstreamer::Engine::~Engine()
{
    stop();
}

const std::shared_ptr<media::Engine::MetaDataExtractor>& gstreamer::Engine::meta_data_extractor() const
{
    return d->meta_data_extractor;
}

const core::Property<media::Engine::State>& gstreamer::Engine::state() const
{
    return d->state;
}

bool gstreamer::Engine::open_resource_for_uri(const media::Track::UriType& uri)
{
    d->playbin.set_uri(uri);
    return true;
}

bool gstreamer::Engine::open_resource_for_uri(const media::Track::UriType& uri, const core::ubuntu::media::Player::HeadersType& headers)
{
    d->playbin.set_uri(uri, headers);
    return true;
}

void gstreamer::Engine::create_video_sink(uint32_t texture_id)
{
    d->playbin.create_video_sink(texture_id);
}

bool gstreamer::Engine::play()
{
    auto result = d->playbin.set_state_and_wait(GST_STATE_PLAYING);

    if (result)
    {
        d->state = media::Engine::State::playing;
        cout << "play" << endl;
        d->playback_status_changed(media::Player::PlaybackStatus::playing);
    }

    return result;
}

bool gstreamer::Engine::stop()
{
    // No need to wait, and we can immediately return.
    if (d->state == media::Engine::State::stopped)
        return true;

    auto result = d->playbin.set_state_and_wait(GST_STATE_NULL);

    if (result)
    {
        d->state = media::Engine::State::stopped;
        cout << "stop" << endl;
        d->playback_status_changed(media::Player::PlaybackStatus::stopped);
    }

    return result;
}

bool gstreamer::Engine::pause()
{
    auto result = d->playbin.set_state_and_wait(GST_STATE_PAUSED);

    if (result)
    {
        d->state = media::Engine::State::paused;
        cout << "pause" << endl;
        d->playback_status_changed(media::Player::PlaybackStatus::paused);
    }

    return result;
}

bool gstreamer::Engine::seek_to(const std::chrono::microseconds& ts)
{
    return d->playbin.seek(ts);
}

const core::Property<bool>& gstreamer::Engine::is_video_source() const
{
    gstreamer::Playbin::MediaFileType type = d->playbin.media_file_type();
    if (type == gstreamer::Playbin::MediaFileType::MEDIA_FILE_TYPE_VIDEO)
        d->is_video_source.set(true);
    else
        d->is_video_source.set(false);

    return d->is_video_source;
}

const core::Property<bool>& gstreamer::Engine::is_audio_source() const
{
    gstreamer::Playbin::MediaFileType type = d->playbin.media_file_type();
    if (type == gstreamer::Playbin::MediaFileType::MEDIA_FILE_TYPE_AUDIO)
        d->is_audio_source.set(true);
    else
        d->is_audio_source.set(false);

    return d->is_audio_source;
}

const core::Property<uint64_t>& gstreamer::Engine::position() const
{
    d->position.set(d->playbin.position());
    return d->position;
}

const core::Property<uint64_t>& gstreamer::Engine::duration() const
{
    d->duration.set(d->playbin.duration());
    return d->duration;
}

const core::Property<core::ubuntu::media::Engine::Volume>& gstreamer::Engine::volume() const
{
    return d->volume;
}

core::Property<core::ubuntu::media::Engine::Volume>& gstreamer::Engine::volume()
{
    return d->volume;
}

const core::Property<core::ubuntu::media::Player::AudioStreamRole>& gstreamer::Engine::audio_stream_role() const
{
    return d->audio_role;
}

const core::Property<core::ubuntu::media::Player::Lifetime>& gstreamer::Engine::lifetime() const
{
    return d->lifetime;
}

core::Property<core::ubuntu::media::Player::AudioStreamRole>& gstreamer::Engine::audio_stream_role()
{
    return d->audio_role;
}

const core::Property<core::ubuntu::media::Player::Orientation>& gstreamer::Engine::orientation() const
{
    return d->orientation;
}

core::Property<core::ubuntu::media::Player::Lifetime>& gstreamer::Engine::lifetime()
{
    return d->lifetime;
}

const core::Property<std::tuple<media::Track::UriType, media::Track::MetaData>>&
gstreamer::Engine::track_meta_data() const
{
    return d->track_meta_data;
}

const core::Signal<void>& gstreamer::Engine::about_to_finish_signal() const
{
    return d->about_to_finish;
}

const core::Signal<uint64_t>& gstreamer::Engine::seeked_to_signal() const
{
    return d->seeked_to;
}

const core::Signal<void>& gstreamer::Engine::client_disconnected_signal() const
{
    return d->client_disconnected;
}

const core::Signal<void>& gstreamer::Engine::end_of_stream_signal() const
{
    return d->end_of_stream;
}

const core::Signal<media::Player::PlaybackStatus>& gstreamer::Engine::playback_status_changed_signal() const
{
    return d->playback_status_changed;
}

const core::Signal<core::ubuntu::media::video::Dimensions>& gstreamer::Engine::video_dimension_changed_signal() const
{
    return d->video_dimension_changed;
}

const core::Signal<core::ubuntu::media::Player::Error>& gstreamer::Engine::error_signal() const
{
    return d->error;
}

void gstreamer::Engine::reset()
{
    d->playbin.reset();
}<|MERGE_RESOLUTION|>--- conflicted
+++ resolved
@@ -306,12 +306,8 @@
     core::Signal<void> client_disconnected;
     core::Signal<void> end_of_stream;
     core::Signal<media::Player::PlaybackStatus> playback_status_changed;
-<<<<<<< HEAD
     core::Signal<core::ubuntu::media::video::Dimensions> video_dimension_changed;
-=======
-    core::Signal<uint32_t, uint32_t> video_dimension_changed;
     core::Signal<media::Player::Error> error;
->>>>>>> 555a1eff
 };
 
 gstreamer::Engine::Engine() : d(new Private{})
