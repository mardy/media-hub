/*
 * Copyright © 2013-2014 Canonical Ltd.
 *
 * This program is free software: you can redistribute it and/or modify it
 * under the terms of the GNU Lesser General Public License version 3,
 * as published by the Free Software Foundation.
 *
 * This program is distributed in the hope that it will be useful,
 * but WITHOUT ANY WARRANTY; without even the implied warranty of
 * MERCHANTABILITY or FITNESS FOR A PARTICULAR PURPOSE.  See the
 * GNU Lesser General Public License for more details.
 *
 * You should have received a copy of the GNU Lesser General Public License
 * along with this program.  If not, see <http://www.gnu.org/licenses/>.
 *
 * Authored by: Thomas Voß <thomas.voss@canonical.com>
 *              Jim Hodapp <jim.hodapp@canonical.com>
 */

#include <stdio.h>
#include <stdlib.h>

#include "bus.h"
#include "engine.h"
#include "meta_data_extractor.h"
#include "playbin.h"

#include <cassert>

namespace media = core::ubuntu::media;

using namespace std;

namespace gstreamer
{
struct Init
{
    Init()
    {
        gst_init(nullptr, nullptr);
    }

    ~Init()
    {
        gst_deinit();
    }
} init;
}

struct gstreamer::Engine::Private
{
    void on_playbin_state_changed(
            const gstreamer::Bus::Message::Detail::StateChanged& state_change)
    {
        (void) state_change;
    }

    void on_tag_available(const gstreamer::Bus::Message::Detail::Tag& tag)
    {
        media::Track::MetaData md;
        gstreamer::MetaDataExtractor::on_tag_available(tag, md);
        track_meta_data.set(std::make_tuple(playbin.uri(), md));
    }

    void on_volume_changed(const media::Engine::Volume& new_volume)
    {
        playbin.set_volume(new_volume.value);
    }

    void on_audio_stream_role_changed(const media::Player::AudioStreamRole& new_audio_role)
    {
        playbin.set_audio_stream_role(new_audio_role);
    }

<<<<<<< HEAD
    void on_lifetime_changed(const media::Player::Lifetime& lifetime)
    {
        playbin.set_lifetime(lifetime);
=======
    void on_orientation_changed(const media::Player::Orientation& o)
    {
        // Update the local orientation Property, which should then update the Player
        // orientation Property
        orientation.set(o);
>>>>>>> 7fabd64f
    }

    void on_about_to_finish()
    {
        state = Engine::State::ready;
        about_to_finish();
    }

    void on_seeked_to(uint64_t value)
    {
        seeked_to(value);
    }

    void on_client_disconnected()
    {
        client_disconnected();
    }

    void on_end_of_stream()
    {
        end_of_stream();
    }

    void on_video_dimension_changed(uint32_t height, uint32_t width)
    {
        video_dimension_changed(height, width);
    }

    Private()
        : meta_data_extractor(new gstreamer::MetaDataExtractor()),
          volume(media::Engine::Volume(1.)),
          orientation(media::Player::Orientation::rotate0),
          is_video_source(false),
          is_audio_source(false),
          about_to_finish_connection(
              playbin.signals.about_to_finish.connect(
                  std::bind(
                      &Private::on_about_to_finish,
                      this))),
          on_state_changed_connection(
              playbin.signals.on_state_changed.connect(
                  std::bind(
                      &Private::on_playbin_state_changed,
                      this,
                      std::placeholders::_1))),
          on_tag_available_connection(
              playbin.signals.on_tag_available.connect(
                  std::bind(
                      &Private::on_tag_available,
                      this,
                      std::placeholders::_1))),
          on_volume_changed_connection(
              volume.changed().connect(
                  std::bind(
                      &Private::on_volume_changed,
                      this,
                      std::placeholders::_1))),
          on_audio_stream_role_changed_connection(
              audio_role.changed().connect(
                  std::bind(
                      &Private::on_audio_stream_role_changed,
                      this,
                      std::placeholders::_1))),
<<<<<<< HEAD
          on_lifetime_changed_connection(
              lifetime.changed().connect(
                  std::bind(
                      &Private::on_lifetime_changed,
=======
          on_orientation_changed_connection(
              playbin.signals.on_orientation_changed.connect(
                  std::bind(
                      &Private::on_orientation_changed,
>>>>>>> 7fabd64f
                      this,
                      std::placeholders::_1))),
          on_seeked_to_connection(
              playbin.signals.on_seeked_to.connect(
                  std::bind(
                      &Private::on_seeked_to,
                      this,
                      std::placeholders::_1))),
          client_disconnected_connection(
              playbin.signals.client_disconnected.connect(
                  std::bind(
                      &Private::on_client_disconnected,
                      this))),
          on_end_of_stream_connection(
              playbin.signals.on_end_of_stream.connect(
                  std::bind(
                      &Private::on_end_of_stream,
                      this))),
          on_video_dimension_changed_connection(
              playbin.signals.on_add_frame_dimension.connect(
                  std::bind(
                      &Private::on_video_dimension_changed,
                      this,
                      std::placeholders::_1,
                      std::placeholders::_2)))
    {
    }

    // Ensure the playbin is the last item destroyed
    // otherwise properties could try to access a dead playbin object
    gstreamer::Playbin playbin;

    std::shared_ptr<Engine::MetaDataExtractor> meta_data_extractor;
    core::Property<Engine::State> state;
    core::Property<std::tuple<media::Track::UriType, media::Track::MetaData>> track_meta_data;
    core::Property<uint64_t> position;
    core::Property<uint64_t> duration;
    core::Property<media::Engine::Volume> volume;
    core::Property<media::Player::AudioStreamRole> audio_role;
<<<<<<< HEAD
    core::Property<media::Player::Lifetime> lifetime;
=======
    core::Property<media::Player::Orientation> orientation;
>>>>>>> 7fabd64f
    core::Property<bool> is_video_source;
    core::Property<bool> is_audio_source;

    core::ScopedConnection about_to_finish_connection;
    core::ScopedConnection on_state_changed_connection;
    core::ScopedConnection on_tag_available_connection;
    core::ScopedConnection on_volume_changed_connection;
    core::ScopedConnection on_audio_stream_role_changed_connection;
<<<<<<< HEAD
    core::ScopedConnection on_lifetime_changed_connection;
=======
    core::ScopedConnection on_orientation_changed_connection;
>>>>>>> 7fabd64f
    core::ScopedConnection on_seeked_to_connection;
    core::ScopedConnection client_disconnected_connection;
    core::ScopedConnection on_end_of_stream_connection;
    core::ScopedConnection on_video_dimension_changed_connection;

    core::Signal<void> about_to_finish;
    core::Signal<uint64_t> seeked_to;
    core::Signal<void> client_disconnected;
    core::Signal<void> end_of_stream;
    core::Signal<media::Player::PlaybackStatus> playback_status_changed;
    core::Signal<uint32_t, uint32_t> video_dimension_changed;
};

gstreamer::Engine::Engine() : d(new Private{})
{
    cout << "Creating a new Engine instance in " << __PRETTY_FUNCTION__ << endl;
    d->state = media::Engine::State::ready;
}

gstreamer::Engine::~Engine()
{
    stop();
}

const std::shared_ptr<media::Engine::MetaDataExtractor>& gstreamer::Engine::meta_data_extractor() const
{
    return d->meta_data_extractor;
}

const core::Property<media::Engine::State>& gstreamer::Engine::state() const
{
    return d->state;
}

bool gstreamer::Engine::open_resource_for_uri(const media::Track::UriType& uri)
{
    d->playbin.set_uri(uri);
    return true;
}

bool gstreamer::Engine::open_resource_for_uri(const media::Track::UriType& uri, const core::ubuntu::media::Player::HeadersType& headers)
{
    d->playbin.set_uri(uri, headers);
    return true;
}

void gstreamer::Engine::create_video_sink(uint32_t texture_id)
{
    d->playbin.create_video_sink(texture_id);
}

bool gstreamer::Engine::play()
{
    auto result = d->playbin.set_state_and_wait(GST_STATE_PLAYING);

    if (result)
    {
        d->state = media::Engine::State::playing;
        cout << "play" << endl;
        d->playback_status_changed(media::Player::PlaybackStatus::playing);
    }

    return result;
}

bool gstreamer::Engine::stop()
{
    // No need to wait, and we can immediately return.
    if (d->state == media::Engine::State::stopped)
        return true;

    auto result = d->playbin.set_state_and_wait(GST_STATE_NULL);

    if (result)
    {
        d->state = media::Engine::State::stopped;
        cout << "stop" << endl;
        d->playback_status_changed(media::Player::PlaybackStatus::stopped);
    }

    return result;
}

bool gstreamer::Engine::pause()
{
    auto result = d->playbin.set_state_and_wait(GST_STATE_PAUSED);

    if (result)
    {
        d->state = media::Engine::State::paused;
        cout << "pause" << endl;
        d->playback_status_changed(media::Player::PlaybackStatus::paused);
    }

    return result;
}

bool gstreamer::Engine::seek_to(const std::chrono::microseconds& ts)
{
    return d->playbin.seek(ts);
}

const core::Property<bool>& gstreamer::Engine::is_video_source() const
{
    gstreamer::Playbin::MediaFileType type = d->playbin.media_file_type();
    if (type == gstreamer::Playbin::MediaFileType::MEDIA_FILE_TYPE_VIDEO)
        d->is_video_source.set(true);
    else
        d->is_video_source.set(false);

    return d->is_video_source;
}

const core::Property<bool>& gstreamer::Engine::is_audio_source() const
{
    gstreamer::Playbin::MediaFileType type = d->playbin.media_file_type();
    if (type == gstreamer::Playbin::MediaFileType::MEDIA_FILE_TYPE_AUDIO)
        d->is_audio_source.set(true);
    else
        d->is_audio_source.set(false);

    return d->is_audio_source;
}

const core::Property<uint64_t>& gstreamer::Engine::position() const
{
    d->position.set(d->playbin.position());
    return d->position;
}

const core::Property<uint64_t>& gstreamer::Engine::duration() const
{
    d->duration.set(d->playbin.duration());
    return d->duration;
}

const core::Property<core::ubuntu::media::Engine::Volume>& gstreamer::Engine::volume() const
{
    return d->volume;
}

core::Property<core::ubuntu::media::Engine::Volume>& gstreamer::Engine::volume()
{
    return d->volume;
}

const core::Property<core::ubuntu::media::Player::AudioStreamRole>& gstreamer::Engine::audio_stream_role() const
{
    return d->audio_role;
}

const core::Property<core::ubuntu::media::Player::Lifetime>& gstreamer::Engine::lifetime() const
{
    return d->lifetime;
}

core::Property<core::ubuntu::media::Player::AudioStreamRole>& gstreamer::Engine::audio_stream_role()
{
    return d->audio_role;
}

<<<<<<< HEAD
core::Property<core::ubuntu::media::Player::Lifetime>& gstreamer::Engine::lifetime()
{
    return d->lifetime;
=======
const core::Property<core::ubuntu::media::Player::Orientation>& gstreamer::Engine::orientation() const
{
    return d->orientation;
>>>>>>> 7fabd64f
}

const core::Property<std::tuple<media::Track::UriType, media::Track::MetaData>>&
gstreamer::Engine::track_meta_data() const
{
    return d->track_meta_data;
}

const core::Signal<void>& gstreamer::Engine::about_to_finish_signal() const
{
    return d->about_to_finish;
}

const core::Signal<uint64_t>& gstreamer::Engine::seeked_to_signal() const
{
    return d->seeked_to;
}

const core::Signal<void>& gstreamer::Engine::client_disconnected_signal() const
{
    return d->client_disconnected;
}

const core::Signal<void>& gstreamer::Engine::end_of_stream_signal() const
{
    return d->end_of_stream;
}

const core::Signal<media::Player::PlaybackStatus>& gstreamer::Engine::playback_status_changed_signal() const
{
    return d->playback_status_changed;
}

const core::Signal<uint32_t, uint32_t>& gstreamer::Engine::video_dimension_changed_signal() const
{
    return d->video_dimension_changed;
}<|MERGE_RESOLUTION|>--- conflicted
+++ resolved
@@ -72,17 +72,16 @@
         playbin.set_audio_stream_role(new_audio_role);
     }
 
-<<<<<<< HEAD
-    void on_lifetime_changed(const media::Player::Lifetime& lifetime)
-    {
-        playbin.set_lifetime(lifetime);
-=======
     void on_orientation_changed(const media::Player::Orientation& o)
     {
         // Update the local orientation Property, which should then update the Player
         // orientation Property
         orientation.set(o);
->>>>>>> 7fabd64f
+    }
+
+    void on_lifetime_changed(const media::Player::Lifetime& lifetime)
+    {
+        playbin.set_lifetime(lifetime);
     }
 
     void on_about_to_finish()
@@ -146,17 +145,14 @@
                       &Private::on_audio_stream_role_changed,
                       this,
                       std::placeholders::_1))),
-<<<<<<< HEAD
+          on_orientation_changed_connection(
+              playbin.signals.on_orientation_changed.connect(
+                  std::bind(
+                      &Private::on_orientation_changed,
           on_lifetime_changed_connection(
               lifetime.changed().connect(
                   std::bind(
                       &Private::on_lifetime_changed,
-=======
-          on_orientation_changed_connection(
-              playbin.signals.on_orientation_changed.connect(
-                  std::bind(
-                      &Private::on_orientation_changed,
->>>>>>> 7fabd64f
                       this,
                       std::placeholders::_1))),
           on_seeked_to_connection(
@@ -196,11 +192,8 @@
     core::Property<uint64_t> duration;
     core::Property<media::Engine::Volume> volume;
     core::Property<media::Player::AudioStreamRole> audio_role;
-<<<<<<< HEAD
+    core::Property<media::Player::Orientation> orientation;
     core::Property<media::Player::Lifetime> lifetime;
-=======
-    core::Property<media::Player::Orientation> orientation;
->>>>>>> 7fabd64f
     core::Property<bool> is_video_source;
     core::Property<bool> is_audio_source;
 
@@ -209,11 +202,8 @@
     core::ScopedConnection on_tag_available_connection;
     core::ScopedConnection on_volume_changed_connection;
     core::ScopedConnection on_audio_stream_role_changed_connection;
-<<<<<<< HEAD
+    core::ScopedConnection on_orientation_changed_connection;
     core::ScopedConnection on_lifetime_changed_connection;
-=======
-    core::ScopedConnection on_orientation_changed_connection;
->>>>>>> 7fabd64f
     core::ScopedConnection on_seeked_to_connection;
     core::ScopedConnection client_disconnected_connection;
     core::ScopedConnection on_end_of_stream_connection;
@@ -375,15 +365,14 @@
     return d->audio_role;
 }
 
-<<<<<<< HEAD
+const core::Property<core::ubuntu::media::Player::Orientation>& gstreamer::Engine::orientation() const
+{
+    return d->orientation;
+}
+
 core::Property<core::ubuntu::media::Player::Lifetime>& gstreamer::Engine::lifetime()
 {
     return d->lifetime;
-=======
-const core::Property<core::ubuntu::media::Player::Orientation>& gstreamer::Engine::orientation() const
-{
-    return d->orientation;
->>>>>>> 7fabd64f
 }
 
 const core::Property<std::tuple<media::Track::UriType, media::Track::MetaData>>&
