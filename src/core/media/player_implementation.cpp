--- conflicted
+++ resolved
@@ -390,7 +390,7 @@
     });
 
     d->engine->error_signal().connect([this](const Player::Error& e)
-    {        
+    {
         Parent::error()(e);
     });
 
@@ -400,18 +400,6 @@
     d->config.client_death_observer->register_for_death_notifications_with_key(config.key);
     d->config.client_death_observer->on_client_with_key_died().connect([wp](const media::Player::PlayerKey& died)
     {
-<<<<<<< HEAD
-=======
-        Parent::error()(e);
-    });
-
-    // Everything is setup, we now subscribe to death notifications.
-    std::weak_ptr<Private> wp{d};
-
-    d->config.client_death_observer->register_for_death_notifications_with_key(config.key);
-    d->config.client_death_observer->on_client_with_key_died().connect([wp](const media::Player::PlayerKey& died)
-    {
->>>>>>> 0659f160
         if (auto sp = wp.lock())
         {
             if (died != sp->config.key)
