--- conflicted
+++ resolved
@@ -521,15 +521,12 @@
 }
 
 template<typename Parent>
-<<<<<<< HEAD
-=======
 std::string media::PlayerImplementation<Parent>::uuid() const
 {
     // No impl for now, as not needed internally.
 }
 
 template<typename Parent>
->>>>>>> 29053b57
 void media::PlayerImplementation<Parent>::reconnect()
 {
     // TODO: Reconnect all signals that would've expired on session dettachment
