/*
 *
 * This program is free software: you can redistribute it and/or modify it
 * under the terms of the GNU Lesser General Public License version 3,
 * as published by the Free Software Foundation.
 *
 * This program is distributed in the hope that it will be useful,
 * but WITHOUT ANY WARRANTY; without even the implied warranty of
 * MERCHANTABILITY or FITNESS FOR A PARTICULAR PURPOSE.  See the
 * GNU Lesser General Public License for more details.
 *
 * You should have received a copy of the GNU Lesser General Public License
 * along with this program.  If not, see <http://www.gnu.org/licenses/>.
 *
 * Authored by: Thomas Voß <thomas.voss@canonical.com>
 *              Jim Hodapp <jim.hodapp@canonical.com>
 */

#include "player_implementation.h"
#include "util/timeout.h"

#include <unistd.h>

#include "engine.h"
#include "track_list_implementation.h"

#include "powerd_service.h"
#include "unity_screen_service.h"
#include "gstreamer/engine.h"

#include <memory>
#include <exception>
#include <iostream>
#include <mutex>

#define UNUSED __attribute__((unused))

namespace media = core::ubuntu::media;
namespace dbus = core::dbus;

using namespace std;

struct media::PlayerImplementation::Private :
        public std::enable_shared_from_this<Private>
{
    enum class wakelock_clear_t
    {
        WAKELOCK_CLEAR_INACTIVE,
        WAKELOCK_CLEAR_DISPLAY,
        WAKELOCK_CLEAR_SYSTEM,
        WAKELOCK_CLEAR_INVALID
    };

    Private(PlayerImplementation* parent,
            const dbus::types::ObjectPath& session_path,
            const std::shared_ptr<media::Service>& service,
            PlayerImplementation::PlayerKey key)
        : parent(parent),
          service(service),
          engine(std::make_shared<gstreamer::Engine>()),
          session_path(session_path),
          track_list(
              new media::TrackListImplementation(
                  session_path.as_string() + "/TrackList",
                  engine->meta_data_extractor())),
          sys_lock_name("media-hub-music-playback"),
          disp_cookie(-1),
          system_wakelock_count(0),
          display_wakelock_count(0),
          previous_state(Engine::State::stopped),
          key(key),
          engine_state_change_connection(engine->state().changed().connect(make_state_change_handler()))
    {
        auto bus = std::shared_ptr<dbus::Bus>(new dbus::Bus(core::dbus::WellKnownBus::system));
        bus->install_executor(dbus::asio::make_executor(bus));

        auto stub_service = dbus::Service::use_service(bus, dbus::traits::Service<core::Powerd>::interface_name());
        powerd_session = stub_service->object_for_path(dbus::types::ObjectPath("/com/canonical/powerd"));

        auto uscreen_stub_service = dbus::Service::use_service(bus, dbus::traits::Service<core::UScreen>::interface_name());
        uscreen_session = uscreen_stub_service->object_for_path(dbus::types::ObjectPath("/com/canonical/Unity/Screen"));
    }

    ~Private()
    {
        // Make sure that we don't hold on to the wakelocks if media-hub-server
        // ever gets restarted manually or automatically
        clear_wakelocks();

        // The engine destructor can lead to a stop change state which will
        // trigger the state change handler. Ensure the handler is not called
        // by disconnecting the state change signal
        engine_state_change_connection.disconnect();
    }

    std::function<void(const Engine::State& state)> make_state_change_handler()
    {
        /*
         * Wakelock state logic:
         * PLAYING->READY or PLAYING->PAUSED or PLAYING->STOPPED: delay 4 seconds and try to clear current wakelock type
         * ANY STATE->PLAYING: request a new wakelock (system or display)
         */
        return [this](const Engine::State& state)
        {
            switch(state)
            {
            case Engine::State::ready:
            {
                parent->playback_status().set(media::Player::ready);
                if (previous_state == Engine::State::playing)
                {
                    timeout(4000, true, make_clear_wakelock_functor());
                }
                break;
            }
            case Engine::State::playing:
            {
                // We update the track meta data prior to updating the playback status.
                // Some MPRIS clients expect this order of events.
                parent->meta_data_for_current_track().set(std::get<1>(engine->track_meta_data().get()));
                // And update our playback status.
                parent->playback_status().set(media::Player::playing);
                request_power_state();
                break;
            }
            case Engine::State::stopped:
            {
                parent->playback_status().set(media::Player::stopped);
                if (previous_state ==  Engine::State::playing)
                {
                    timeout(4000, true, make_clear_wakelock_functor());
                }
                break;
            }
            case Engine::State::paused:
            {
                parent->playback_status().set(media::Player::paused);
                if (previous_state == Engine::State::playing)
                {
                    timeout(4000, true, make_clear_wakelock_functor());
                }
                break;
            }
            default:
                break;
            };

            // Keep track of the previous Engine playback state:
            previous_state = state;
        };
    }

    void request_power_state()
    {
        try
        {
            if (parent->is_video_source())
            {
                if (++display_wakelock_count == 1)
                {
                    auto result = uscreen_session->invoke_method_synchronously<core::UScreen::keepDisplayOn, int>();
                    if (result.is_error())
                        throw std::runtime_error(result.error().print());
                    disp_cookie = result.value();
                    cout << "Requested new display wakelock" << endl;
                }
            }
            else
            {
                if (++system_wakelock_count == 1)
                {
                    auto result = powerd_session->invoke_method_synchronously<core::Powerd::requestSysState, std::string>(sys_lock_name, static_cast<int>(1));
                    if (result.is_error())
                        throw std::runtime_error(result.error().print());
                    sys_cookie = result.value();
                    cout << "Requested new system wakelock" << endl;
                }
            }
        }
        catch(const std::exception& e)
        {
            std::cerr << "Warning: failed to request power state: ";
            std::cerr << e.what() << std::endl;
        }
    }

    void clear_wakelock(const wakelock_clear_t &wakelock)
    {
        cout << __PRETTY_FUNCTION__ << endl;
        try
        {
            switch (wakelock)
            {
                case wakelock_clear_t::WAKELOCK_CLEAR_INACTIVE:
                    break;
                case wakelock_clear_t::WAKELOCK_CLEAR_SYSTEM:
                    // Only actually clear the system wakelock once the count reaches zero
                    if (--system_wakelock_count == 0)
                    {
                        cout << "Clearing system wakelock" << endl;
                        powerd_session->invoke_method_synchronously<core::Powerd::clearSysState, void>(sys_cookie);
                        sys_cookie.clear();
                    }
                    break;
                case wakelock_clear_t::WAKELOCK_CLEAR_DISPLAY:
                    // Only actually clear the display wakelock once the count reaches zero
                    if (--display_wakelock_count == 0)
                    {
                        cout << "Clearing display wakelock" << endl;
                        uscreen_session->invoke_method_synchronously<core::UScreen::removeDisplayOnRequest, void>(disp_cookie);
                        disp_cookie = -1;
                    }
                    break;
                case wakelock_clear_t::WAKELOCK_CLEAR_INVALID:
                default:
                    cerr << "Can't clear invalid wakelock type" << endl;
            }
        }
        catch(const std::exception& e)
        {
            std::cerr << "Warning: failed to clear power state: ";
            std::cerr << e.what() << std::endl;
        }
    }

    wakelock_clear_t current_wakelock_type() const
    {
        return (parent->is_video_source()) ?
            wakelock_clear_t::WAKELOCK_CLEAR_DISPLAY : wakelock_clear_t::WAKELOCK_CLEAR_SYSTEM;
    }

    void clear_wakelocks()
    {
        // Clear both types of wakelocks (display and system)
        if (system_wakelock_count.load() > 0)
        {
            system_wakelock_count = 1;
            clear_wakelock(wakelock_clear_t::WAKELOCK_CLEAR_SYSTEM);
        }
        if (display_wakelock_count.load() > 0)
        {
            display_wakelock_count = 1;
            clear_wakelock(wakelock_clear_t::WAKELOCK_CLEAR_DISPLAY);
        }
    }

    std::function<void()> make_clear_wakelock_functor()
    {
        // Since this functor will be executed on a separate detached thread
        // the execution of the functor may surpass the lifetime of this Private
        // object instance. By keeping a weak_ptr to the private object instance
        // we can check if the object is dead before calling methods on it
        std::weak_ptr<Private> weak_self{shared_from_this()};
        auto wakelock_type = current_wakelock_type();
        return [weak_self, wakelock_type] {
            if (auto self = weak_self.lock())
                self->clear_wakelock(wakelock_type);
        };
    }

    PlayerImplementation* parent;
    std::shared_ptr<Service> service;
    std::shared_ptr<Engine> engine;
    dbus::types::ObjectPath session_path;
    std::shared_ptr<TrackListImplementation> track_list;
    std::shared_ptr<dbus::Object> powerd_session;
    std::shared_ptr<dbus::Object> uscreen_session;
    std::string sys_lock_name;
    int disp_cookie;
    std::string sys_cookie;
    std::atomic<int> system_wakelock_count;
    std::atomic<int> display_wakelock_count;
    Engine::State previous_state;
    PlayerImplementation::PlayerKey key;
    core::Signal<> on_client_disconnected;
    core::Connection engine_state_change_connection;
};

media::PlayerImplementation::PlayerImplementation(
        const std::string& identity,
        const std::shared_ptr<core::dbus::Bus>& bus,
        const std::shared_ptr<core::dbus::Object>& session,
        const std::shared_ptr<Service>& service,
        PlayerKey key)
    : media::PlayerSkeleton
      {
          media::PlayerSkeleton::Configuration
          {
              bus,
              session,
              identity
          }
      },
      d(make_shared<Private>(
            this,
            session->path(),
            service,
            key))
{
    // Initialize default values for Player interface properties
    can_play().set(true);
    can_pause().set(true);
    can_seek().set(true);
    can_go_previous().set(true);
    can_go_next().set(true);
    is_video_source().set(false);
    is_audio_source().set(false);
    is_shuffle().set(true);
    playback_rate().set(1.f);
    playback_status().set(Player::PlaybackStatus::null);
    loop_status().set(Player::LoopStatus::none);
    position().set(0);
    duration().set(0);
    audio_stream_role().set(Player::AudioStreamRole::multimedia);
    d->engine->audio_stream_role().set(Player::AudioStreamRole::multimedia);
<<<<<<< HEAD
    lifetime().set(Player::Lifetime::normal);
    d->engine->lifetime().set(Player::Lifetime::normal);
=======
    orientation().set(Player::Orientation::rotate0);
>>>>>>> 7fabd64f

    // Make sure that the Position property gets updated from the Engine
    // every time the client requests position
    std::function<uint64_t()> position_getter = [this]()
    {
        return d->engine->position().get();
    };
    position().install(position_getter);

    // Make sure that the Duration property gets updated from the Engine
    // every time the client requests duration
    std::function<uint64_t()> duration_getter = [this]()
    {
        return d->engine->duration().get();
    };
    duration().install(duration_getter);

    std::function<bool()> video_type_getter = [this]()
    {
        return d->engine->is_video_source().get();
    };
    is_video_source().install(video_type_getter);

    std::function<bool()> audio_type_getter = [this]()
    {
        return d->engine->is_audio_source().get();
    };
    is_audio_source().install(audio_type_getter);

    // Make sure that the audio_stream_role property gets updated on the Engine side
    // whenever the client side sets the role
    audio_stream_role().changed().connect([this](media::Player::AudioStreamRole new_role)
    {
        d->engine->audio_stream_role().set(new_role);
    });

<<<<<<< HEAD
    lifetime().changed().connect([this](media::Player::Lifetime lifetime)
    {
        d->engine->lifetime().set(lifetime);
=======
    // When the value of the orientation Property is changed in the Engine by playbin,
    // update the Player's cached value
    d->engine->orientation().changed().connect([this](const Player::Orientation& o)
    {
        orientation().set(o);
>>>>>>> 7fabd64f
    });

    d->engine->about_to_finish_signal().connect([this]()
    {
        if (d->track_list->has_next())
        {
            Track::UriType uri = d->track_list->query_uri_for_track(d->track_list->next());
            if (!uri.empty())
                d->parent->open_uri(uri);
        }
    });

    d->engine->client_disconnected_signal().connect([this]()
    {
        // If the client disconnects, make sure both wakelock types
        // are cleared
        d->clear_wakelocks();
        // And tell the outside world that the client has gone away
        d->on_client_disconnected();
    });

    d->engine->seeked_to_signal().connect([this](uint64_t value)
    {
        seeked_to()(value);
    });

    d->engine->end_of_stream_signal().connect([this]()
    {
        end_of_stream()();
    });

    d->engine->playback_status_changed_signal().connect([this](const Player::PlaybackStatus& status)
    {
        playback_status_changed()(status);
    });

    d->engine->video_dimension_changed_signal().connect([this](uint32_t height, uint32_t width)
    {
        uint64_t mask = 0;
        // Left most 32 bits are for height, right most 32 bits are for width
        mask = (static_cast<uint64_t>(height) << 32) | static_cast<uint64_t>(width);
        video_dimension_changed()(mask);
    });
}

media::PlayerImplementation::~PlayerImplementation()
{
    // Install null getters as these properties may be destroyed
    // after the engine has been destroyed since they are owned by the
    // base class.
    std::function<uint64_t()> position_getter = [this]()
    {
        return static_cast<uint64_t>(0);
    };
    position().install(position_getter);

    std::function<uint64_t()> duration_getter = [this]()
    {
        return static_cast<uint64_t>(0);
    };
    duration().install(duration_getter);

    std::function<bool()> video_type_getter = [this]()
    {
        return false;
    };
    is_video_source().install(video_type_getter);

    std::function<bool()> audio_type_getter = [this]()
    {
        return false;
    };
    is_audio_source().install(audio_type_getter);
}

std::shared_ptr<media::TrackList> media::PlayerImplementation::track_list()
{
    return d->track_list;
}

// TODO: Convert this to be a property instead of sync call
media::Player::PlayerKey media::PlayerImplementation::key() const
{
    return d->key;
}

bool media::PlayerImplementation::open_uri(const Track::UriType& uri)
{
    return d->engine->open_resource_for_uri(uri);
}

bool media::PlayerImplementation::open_uri(const Track::UriType& uri, const Player::HeadersType& headers)
{
    return d->engine->open_resource_for_uri(uri, headers);
}

void media::PlayerImplementation::create_video_sink(uint32_t texture_id)
{
    d->engine->create_video_sink(texture_id);
}

media::Player::GLConsumerWrapperHybris media::PlayerImplementation::gl_consumer() const
{
    // This method is client-side only and is simply a no-op for the service side
    return NULL;
}

void media::PlayerImplementation::next()
{
}

void media::PlayerImplementation::previous()
{
}

void media::PlayerImplementation::play()
{
    d->engine->play();
}

void media::PlayerImplementation::pause()
{
    d->engine->pause();
}

void media::PlayerImplementation::stop()
{
    std::cout << __PRETTY_FUNCTION__ << std::endl;
    d->engine->stop();
}

void media::PlayerImplementation::set_frame_available_callback(
    UNUSED FrameAvailableCb cb, UNUSED void *context)
{
    // This method is client-side only and is simply a no-op for the service side
}

void media::PlayerImplementation::set_playback_complete_callback(
    UNUSED PlaybackCompleteCb cb, UNUSED void *context)
{
    // This method is client-side only and is simply a no-op for the service side
}

void media::PlayerImplementation::seek_to(const std::chrono::microseconds& ms)
{
    d->engine->seek_to(ms);
}

const core::Signal<>& media::PlayerImplementation::on_client_disconnected() const
{
    return d->on_client_disconnected;
}<|MERGE_RESOLUTION|>--- conflicted
+++ resolved
@@ -313,12 +313,9 @@
     duration().set(0);
     audio_stream_role().set(Player::AudioStreamRole::multimedia);
     d->engine->audio_stream_role().set(Player::AudioStreamRole::multimedia);
-<<<<<<< HEAD
+    orientation().set(Player::Orientation::rotate0);
     lifetime().set(Player::Lifetime::normal);
     d->engine->lifetime().set(Player::Lifetime::normal);
-=======
-    orientation().set(Player::Orientation::rotate0);
->>>>>>> 7fabd64f
 
     // Make sure that the Position property gets updated from the Engine
     // every time the client requests position
@@ -355,17 +352,16 @@
         d->engine->audio_stream_role().set(new_role);
     });
 
-<<<<<<< HEAD
-    lifetime().changed().connect([this](media::Player::Lifetime lifetime)
-    {
-        d->engine->lifetime().set(lifetime);
-=======
     // When the value of the orientation Property is changed in the Engine by playbin,
     // update the Player's cached value
     d->engine->orientation().changed().connect([this](const Player::Orientation& o)
     {
         orientation().set(o);
->>>>>>> 7fabd64f
+    });
+
+    lifetime().changed().connect([this](media::Player::Lifetime lifetime)
+    {
+        d->engine->lifetime().set(lifetime);
     });
 
     d->engine->about_to_finish_signal().connect([this]()
