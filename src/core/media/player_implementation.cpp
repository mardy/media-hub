--- conflicted
+++ resolved
@@ -368,13 +368,9 @@
     Parent::duration().set(0);
     Parent::audio_stream_role().set(Player::AudioStreamRole::multimedia);
     d->engine->audio_stream_role().set(Player::AudioStreamRole::multimedia);
-<<<<<<< HEAD
     Parent::orientation().set(Player::Orientation::rotate0);
-=======
-    orientation().set(Player::Orientation::rotate0);
-    lifetime().set(Player::Lifetime::normal);
+    Parent::lifetime().set(Player::Lifetime::normal);
     d->engine->lifetime().set(Player::Lifetime::normal);
->>>>>>> ff51d0d6
 
     // Make sure that the Position property gets updated from the Engine
     // every time the client requests position
@@ -520,17 +516,13 @@
     return d->engine->open_resource_for_uri(uri);
 }
 
-<<<<<<< HEAD
+bool media::PlayerImplementation<Parent>::open_uri(const Track::UriType& uri, const Player::HeadersType& headers)
+{
+    return d->engine->open_resource_for_uri(uri, headers);
+}
+
 template<typename Parent>
 void media::PlayerImplementation<Parent>::next()
-=======
-bool media::PlayerImplementation::open_uri(const Track::UriType& uri, const Player::HeadersType& headers)
-{
-    return d->engine->open_resource_for_uri(uri, headers);
-}
-
-void media::PlayerImplementation::next()
->>>>>>> ff51d0d6
 {
 }
 
