/*
 * Copyright © 2013-2015 Canonical Ltd.
 *
 * This program is free software: you can redistribute it and/or modify it
 * under the terms of the GNU Lesser General Public License version 3,
 * as published by the Free Software Foundation.
 *
 * This program is distributed in the hope that it will be useful,
 * but WITHOUT ANY WARRANTY; without even the implied warranty of
 * MERCHANTABILITY or FITNESS FOR A PARTICULAR PURPOSE.  See the
 * GNU Lesser General Public License for more details.
 *
 * You should have received a copy of the GNU Lesser General Public License
 * along with this program.  If not, see <http://www.gnu.org/licenses/>.
 *
 * Authored by: Thomas Voß <thomas.voss@canonical.com>
 *              Jim Hodapp <jim.hodapp@canonical.com>
 */

#include <core/media/service.h>

#include "player_implementation.h"
#include "util/timeout.h"

#include <unistd.h>

#include "client_death_observer.h"
#include "engine.h"
#include "track_list_implementation.h"

#include "gstreamer/engine.h"

#include "core/media/logger/logger.h"

#include <memory>
#include <exception>
#include <mutex>

#define UNUSED __attribute__((unused))

namespace media = core::ubuntu::media;
namespace dbus = core::dbus;

using namespace std;

template<typename Parent>
struct media::PlayerImplementation<Parent>::Private :
        public std::enable_shared_from_this<Private>
{
    enum class wakelock_clear_t
    {
        WAKELOCK_CLEAR_INACTIVE,
        WAKELOCK_CLEAR_DISPLAY,
        WAKELOCK_CLEAR_SYSTEM,
        WAKELOCK_CLEAR_INVALID
    };

    Private(PlayerImplementation* parent, const media::PlayerImplementation<Parent>::Configuration& config)
        : parent(parent),
          config(config),
          display_state_lock(config.power_state_controller->display_state_lock()),
          system_state_lock(config.power_state_controller->system_state_lock()),
          engine(std::make_shared<gstreamer::Engine>()),
          track_list(std::make_shared<TrackListImplementation>(
              config.parent.bus,
              config.parent.service->add_object_for_path(
                  dbus::types::ObjectPath(config.parent.session->path().as_string() + "/TrackList")),
              engine->meta_data_extractor(),
              config.parent.request_context_resolver,
              config.parent.request_authenticator)),
          system_wakelock_count(0),
          display_wakelock_count(0),
          previous_state(Engine::State::stopped),
          engine_state_change_connection(engine->state().changed().connect(make_state_change_handler())),
          engine_playback_status_change_connection(engine->playback_status_changed_signal().connect(make_playback_status_change_handler())),
          doing_abandon(false)
    {
        // Poor man's logging of release/acquire events.
        display_state_lock->acquired().connect([](media::power::DisplayState state)
        {
            MH_INFO("Acquired new display state: %s", state);
        });

        display_state_lock->released().connect([](media::power::DisplayState state)
        {
            MH_INFO("Released display state: %s", state);
        });

        system_state_lock->acquired().connect([](media::power::SystemState state)
        {
            MH_INFO("Acquired new system state: %s", state);
        });

        system_state_lock->released().connect([](media::power::SystemState state)
        {
            MH_INFO("Released system state: %s", state);
        });
    }

    ~Private()
    {
        // Make sure that we don't hold on to the wakelocks if media-hub-server
        // ever gets restarted manually or automatically
        clear_wakelocks();

        // The engine destructor can lead to a stop change state which will
        // trigger the state change handler. Ensure the handler is not called
        // by disconnecting the state change signal
        engine_state_change_connection.disconnect();

        // The engine destructor can lead to a playback status change which will
        // trigger the playback status change handler. Ensure the handler is not called
        // by disconnecting the playback status change signal
        engine_playback_status_change_connection.disconnect();
    }

    std::function<void(const Engine::State& state)> make_state_change_handler()
    {
        /*
         * Wakelock state logic:
         * PLAYING->READY or PLAYING->PAUSED or PLAYING->STOPPED: delay 4 seconds and try to clear current wakelock type
         * ANY STATE->PLAYING: request a new wakelock (system or display)
         */
        return [this](const Engine::State& state)
        {
            MH_DEBUG("Setting state for parent: %s", parent);
            switch(state)
            {
            case Engine::State::ready:
            {
                parent->playback_status().set(media::Player::ready);
                if (previous_state == Engine::State::playing)
                {
                    timeout(4000, true, make_clear_wakelock_functor());
                }
                break;
            }
            case Engine::State::playing:
            {
                // We update the track meta data prior to updating the playback status.
                // Some MPRIS clients expect this order of events.
                parent->meta_data_for_current_track().set(std::get<1>(engine->track_meta_data().get()));
                // And update our playback status.
                parent->playback_status().set(media::Player::playing);
                MH_INFO("Requesting power state");
                request_power_state();
                break;
            }
            case Engine::State::stopped:
            {
                parent->playback_status().set(media::Player::stopped);
                if (previous_state ==  Engine::State::playing)
                {
                    timeout(4000, true, make_clear_wakelock_functor());
                }
                break;
            }
            case Engine::State::paused:
            {
                parent->playback_status().set(media::Player::paused);
                if (previous_state == Engine::State::playing)
                {
                    timeout(4000, true, make_clear_wakelock_functor());
                }
                break;
            }
            default:
                break;
            };

            // Keep track of the previous Engine playback state:
            previous_state = state;
        };
    }

    std::function<void(const media::Player::PlaybackStatus& status)> make_playback_status_change_handler()
    {
        return [this](const media::Player::PlaybackStatus& status)
        {
            MH_INFO("Emiting playback_status_changed signal: %s", status);
            parent->emit_playback_status_changed(status);
        };
    }

    void request_power_state()
    {
        MH_TRACE("");
        try
        {
            if (parent->is_video_source())
            {
                if (++display_wakelock_count == 1)
                {
                    MH_INFO("Requesting new display wakelock.");
                    display_state_lock->request_acquire(media::power::DisplayState::on);
                    MH_INFO("Requested new display wakelock.");
                }
            }
            else
            {
                if (++system_wakelock_count == 1)
                {
                    MH_INFO("Requesting new system wakelock.");
                    system_state_lock->request_acquire(media::power::SystemState::active);
                    MH_INFO("Requested new system wakelock.");
                }
            }
        }
        catch(const std::exception& e)
        {
            MH_WARNING("Failed to request power state: %s", e.what());
        }
    }

    void clear_wakelock(const wakelock_clear_t &wakelock)
    {
        MH_TRACE("");
        try
        {
            switch (wakelock)
            {
                case wakelock_clear_t::WAKELOCK_CLEAR_INACTIVE:
                    break;
                case wakelock_clear_t::WAKELOCK_CLEAR_SYSTEM:
                    // Only actually clear the system wakelock once the count reaches zero
                    if (--system_wakelock_count == 0)
                    {
                        MH_INFO("Clearing system wakelock.");
                        system_state_lock->request_release(media::power::SystemState::active);
                    }
                    break;
                case wakelock_clear_t::WAKELOCK_CLEAR_DISPLAY:
                    // Only actually clear the display wakelock once the count reaches zero
                    if (--display_wakelock_count == 0)
                    {
                        MH_INFO("Clearing display wakelock.");
                        display_state_lock->request_release(media::power::DisplayState::on);
                    }
                    break;
                case wakelock_clear_t::WAKELOCK_CLEAR_INVALID:
                default:
                    MH_WARNING("Can't clear invalid wakelock type");
            }
        }
        catch(const std::exception& e)
        {
            MH_WARNING("Failed to request clear power state: %s", e.what());
        }
    }

    wakelock_clear_t current_wakelock_type() const
    {
        return (parent->is_video_source()) ?
            wakelock_clear_t::WAKELOCK_CLEAR_DISPLAY : wakelock_clear_t::WAKELOCK_CLEAR_SYSTEM;
    }

    void clear_wakelocks()
    {
        // Clear both types of wakelocks (display and system)
        if (system_wakelock_count.load() > 0)
        {
            system_wakelock_count = 1;
            clear_wakelock(wakelock_clear_t::WAKELOCK_CLEAR_SYSTEM);
        }
        if (display_wakelock_count.load() > 0)
        {
            display_wakelock_count = 1;
            clear_wakelock(wakelock_clear_t::WAKELOCK_CLEAR_DISPLAY);
        }
    }

    std::function<void()> make_clear_wakelock_functor()
    {
        // Since this functor will be executed on a separate detached thread
        // the execution of the functor may surpass the lifetime of this Private
        // object instance. By keeping a weak_ptr to the private object instance
        // we can check if the object is dead before calling methods on it
        std::weak_ptr<Private> weak_self{this->shared_from_this()};
        auto wakelock_type = current_wakelock_type();
        return [weak_self, wakelock_type] {
            if (auto self = weak_self.lock())
                self->clear_wakelock(wakelock_type);
        };
    }

    void on_client_died()
    {
        engine->reset();
    }

    void open_first_track_from_tracklist(const media::Track::Id& id)
    {
        const Track::UriType uri = track_list->query_uri_for_track(id);
        if (!uri.empty())
        {
            // Using a TrackList for playback, added tracks via add_track(), but open_uri hasn't
            // been called yet to load a media resource
            MH_INFO("Calling d->engine->open_resource_for_uri() for first track added only: %s",
                      uri);
            MH_INFO("\twith a Track::Id: %s", id);
            static const bool do_pipeline_reset = false;
            engine->open_resource_for_uri(uri, do_pipeline_reset);
        }
    }

    void update_mpris_properties()
    {
        const bool has_previous = track_list->has_previous()
                            or parent->Parent::loop_status() != Player::LoopStatus::none;
        const bool has_next = track_list->has_next()
                        or parent->Parent::loop_status() != Player::LoopStatus::none;
        const auto n_tracks = track_list->tracks()->size();
        const bool has_tracks = (n_tracks > 0) ? true : false;

        MH_INFO("Updating MPRIS TrackList properties:");
        MH_INFO("\tTracks: %d", n_tracks);
        MH_INFO("\thas_previous: %d", has_previous);
        MH_INFO("\thas_next: %d", has_next);

        // Update properties
        parent->can_play().set(has_tracks);
        parent->can_pause().set(has_tracks);
        parent->can_go_previous().set(has_previous);
        parent->can_go_next().set(has_next);
    }

    bool pause_other_players(const media::Player::PlayerKey& key)
    {
        if (not config.parent.player_service)
            return false;

        config.parent.player_service->pause_other_sessions(key);
        return true;
    }

    bool update_current_player(const media::Player::PlayerKey& key)
    {
        if (not config.parent.player_service)
            return false;

        config.parent.player_service->set_current_player(key);
        return true;
    }

    bool is_current_player() const
    {
        return config.parent.player_service->is_current_player(parent->key());
    }

    bool is_multimedia_role() const
    {
        return parent->audio_stream_role() == media::Player::AudioStreamRole::multimedia;
    }

    bool reset_current_player()
    {
        if (not config.parent.player_service)
            return false;

        config.parent.player_service->reset_current_player();
        return true;
    }

    // Our link back to our parent.
    media::PlayerImplementation<Parent>* parent;
    // We just store the parameters passed on construction.
    media::PlayerImplementation<Parent>::Configuration config;
    media::power::StateController::Lock<media::power::DisplayState>::Ptr display_state_lock;
    media::power::StateController::Lock<media::power::SystemState>::Ptr system_state_lock;

    std::shared_ptr<Engine> engine;
    std::shared_ptr<media::TrackListImplementation> track_list;
    std::atomic<int> system_wakelock_count;
    std::atomic<int> display_wakelock_count;
    Engine::State previous_state;
    core::Signal<> on_client_disconnected;
    core::Connection engine_state_change_connection;
    core::Connection engine_playback_status_change_connection;
    // Prevent the TrackList from auto advancing to the next track
    std::mutex doing_go_to_track;
    std::atomic<bool> doing_abandon;
};

template<typename Parent>
media::PlayerImplementation<Parent>::PlayerImplementation(const media::PlayerImplementation<Parent>::Configuration& config)
    : Parent{config.parent},
      d{std::make_shared<Private>(this, config)}
{
    // Initialize default values for Player interface properties
    Parent::can_play().set(false);
    Parent::can_pause().set(false);
    Parent::can_seek().set(true);
    Parent::can_go_previous().set(false);
    Parent::can_go_next().set(false);
    Parent::is_video_source().set(false);
    Parent::is_audio_source().set(false);
    Parent::shuffle().set(false);
    Parent::playback_rate().set(1.f);
    Parent::playback_status().set(Player::PlaybackStatus::null);
    Parent::loop_status().set(Player::LoopStatus::none);
    Parent::position().set(0);
    Parent::duration().set(0);
    Parent::audio_stream_role().set(Player::AudioStreamRole::multimedia);
    d->engine->audio_stream_role().set(Player::AudioStreamRole::multimedia);
    Parent::orientation().set(Player::Orientation::rotate0);
    Parent::lifetime().set(Player::Lifetime::normal);
    d->engine->lifetime().set(Player::Lifetime::normal);

    // Make sure that the Position property gets updated from the Engine
    // every time the client requests position
    std::function<uint64_t()> position_getter = [this]()
    {
        return d->engine->position().get();
    };
    Parent::position().install(position_getter);

    d->engine->position().changed().connect([this](uint64_t position)
    {
        d->track_list->on_position_changed(position);
    });

    // Make sure that the Duration property gets updated from the Engine
    // every time the client requests duration
    std::function<uint64_t()> duration_getter = [this]()
    {
        return d->engine->duration().get();
    };
    Parent::duration().install(duration_getter);

    std::function<bool()> video_type_getter = [this]()
    {
        return d->engine->is_video_source().get();
    };
    Parent::is_video_source().install(video_type_getter);

    std::function<bool()> audio_type_getter = [this]()
    {
        return d->engine->is_audio_source().get();
    };
    Parent::is_audio_source().install(audio_type_getter);

    std::function<bool()> can_go_next_getter = [this]()
    {
        // If LoopStatus == playlist, then there is always a next track
        return d->track_list->has_next() or Parent::loop_status() != Player::LoopStatus::none;
    };
    Parent::can_go_next().install(can_go_next_getter);

    std::function<bool()> can_go_previous_getter = [this]()
    {
        // If LoopStatus == playlist, then there is always a next previous
        return d->track_list->has_previous() or Parent::loop_status() != Player::LoopStatus::none;
    };
    Parent::can_go_previous().install(can_go_previous_getter);

    // When the client changes the loop status, make sure to update the TrackList
    Parent::loop_status().changed().connect([this](media::Player::LoopStatus loop_status)
    {
        MH_INFO("LoopStatus: %s", loop_status);
        d->track_list->on_loop_status_changed(loop_status);
    });

    // When the client changes the shuffle setting, make sure to update the TrackList
    Parent::shuffle().changed().connect([this](bool shuffle)
    {
        d->track_list->on_shuffle_changed(shuffle);
    });

    // Make sure that the audio_stream_role property gets updated on the Engine side
    // whenever the client side sets the role
    Parent::audio_stream_role().changed().connect([this](media::Player::AudioStreamRole new_role)
    {
        d->engine->audio_stream_role().set(new_role);
    });

    // When the value of the orientation Property is changed in the Engine by playbin,
    // update the Player's cached value
    d->engine->orientation().changed().connect([this](const Player::Orientation& o)
    {
        Parent::orientation().set(o);
    });

    Parent::lifetime().changed().connect([this](media::Player::Lifetime lifetime)
    {
        d->engine->lifetime().set(lifetime);
    });

    d->engine->about_to_finish_signal().connect([this]()
    {
        if (d->doing_abandon)
            return;

        // Prevent on_go_to_track from executing as it's not needed in this case. on_go_to_track
        // (see the lambda below) is only needed when the client explicitly calls next() not during
        // the about_to_finish condition
        d->doing_go_to_track.lock();

        Parent::about_to_finish()();

        const media::Track::Id prev_track_id = d->track_list->current();
        // Make sure that the TrackList keeps advancing. The logic for what gets played next,
        // if anything at all, occurs in TrackListSkeleton::next()
        const Track::UriType uri = d->track_list->query_uri_for_track(d->track_list->next());
        if (prev_track_id != d->track_list->current() && !uri.empty())
        {
            MH_INFO("Advancing to next track on playbin: %s", uri);
            static const bool do_pipeline_reset = false;
            d->engine->open_resource_for_uri(uri, do_pipeline_reset);
        }

        d->doing_go_to_track.unlock();
    });

    d->engine->client_disconnected_signal().connect([this]()
    {
        // If the client disconnects, make sure both wakelock types
        // are cleared
        d->clear_wakelocks();
        d->track_list->reset();

        // This is not a fatal error but merely a warning that should
        // be logged
        cout << "is_multimedia_role(): " << d->is_multimedia_role() << std::endl;
        cout << "is_current_player(): " << d->is_current_player() << std::endl;
        cout << "client_disconnected_signal (this): " << this << std::endl;
        if (d->is_multimedia_role() and d->is_current_player())
        {
            std::cout << "**Resetting current player" << std::endl;
            if (not d->reset_current_player())
                std::cerr << "Failed to reset current player in "
                    << __PRETTY_FUNCTION__ << std::endl;
        }

        // And tell the outside world that the client has gone away
        d->on_client_disconnected();
    });

    d->engine->seeked_to_signal().connect([this](uint64_t value)
    {
        Parent::seeked_to()(value);
    });

    d->engine->end_of_stream_signal().connect([this]()
    {
        Parent::end_of_stream()();
    });

    d->engine->video_dimension_changed_signal().connect([this](const media::video::Dimensions& dimensions)
    {
        Parent::video_dimension_changed()(dimensions);
    });

    d->engine->error_signal().connect([this](const Player::Error& e)
    {
        Parent::error()(e);
    });

    d->track_list->on_end_of_tracklist().connect([this]()
    {
        if (d->engine->state() != gstreamer::Engine::State::ready
                && d->engine->state() != gstreamer::Engine::State::stopped)
        {
            MH_INFO("End of tracklist reached, stopping playback");
            d->engine->stop();
        }
    });

    d->track_list->on_go_to_track().connect([this](const media::Track::Id& id)
    {
        // This lambda needs to be mutually exclusive with the about_to_finish lambda above
        const bool locked = d->doing_go_to_track.try_lock();
        // If the try_lock fails, it means that about_to_finish lambda above has it locked and it will
        // call d->engine->open_resource_for_uri()
        if (!locked)
            return;

        // Store whether we should restore the current playing state after loading the new uri
        const bool auto_play = Parent::playback_status().get() == media::Player::playing;

        const Track::UriType uri = d->track_list->query_uri_for_track(id);
        if (!uri.empty())
        {
            MH_INFO("Setting next track on playbin (on_go_to_track signal): %s", uri);
            MH_INFO("\twith a Track::Id: %s", id);
            static const bool do_pipeline_reset = true;
            d->engine->open_resource_for_uri(uri, do_pipeline_reset);
        }

        if (auto_play)
        {
            MH_DEBUG("Restoring playing state");
            d->engine->play();
        }

        d->doing_go_to_track.unlock();
    });

    d->track_list->on_track_added().connect([this](const media::Track::Id& id)
    {
        MH_TRACE("** Track was added, handling in PlayerImplementation");
        if (d->track_list->tracks()->size() == 1)
            d->open_first_track_from_tracklist(id);

        d->update_mpris_properties();
    });

    d->track_list->on_tracks_added().connect([this](const media::TrackList::ContainerURI& tracks)
    {
        MH_TRACE("** Track was added, handling in PlayerImplementation");
        // If the two sizes are the same, that means the TrackList was previously empty and we need
        // to open the first track in the TrackList so that is_audio_source() and is_video_source()
        // will function correctly.
        if (tracks.size() >= 1 and d->track_list->tracks()->size() == tracks.size())
            d->open_first_track_from_tracklist(tracks.front());

        d->update_mpris_properties();
    });

    d->track_list->on_track_removed().connect([this](const media::Track::Id&)
    {
        d->update_mpris_properties();
    });

    d->track_list->on_track_list_reset().connect([this](void)
    {
        d->update_mpris_properties();
    });

    d->track_list->on_track_changed().connect([this](const media::Track::Id&)
    {
        d->update_mpris_properties();
    });

    d->track_list->on_track_list_replaced().connect(
        [this](const media::TrackList::ContainerTrackIdTuple&)
        {
            d->update_mpris_properties();
        }
    );

    // Everything is setup, we now subscribe to death notifications.
    std::weak_ptr<Private> wp{d};

    d->config.client_death_observer->register_for_death_notifications_with_key(config.key);
    d->config.client_death_observer->on_client_with_key_died().connect([wp](const media::Player::PlayerKey& died)
    {
        if (auto sp = wp.lock())
        {
            if (sp->doing_abandon)
                return;

            if (died != sp->config.key)
                return;

            static const std::chrono::milliseconds timeout{1000};
            media::timeout(timeout.count(), true, [wp]()
            {
                if (auto sp = wp.lock())
                    sp->on_client_died();
            });
        }
    });
}

template<typename Parent>
media::PlayerImplementation<Parent>::~PlayerImplementation()
{
    // Install null getters as these properties may be destroyed
    // after the engine has been destroyed since they are owned by the
    // base class.
    std::function<uint64_t()> position_getter = [this]()
    {
        return static_cast<uint64_t>(0);
    };
    Parent::position().install(position_getter);

    std::function<uint64_t()> duration_getter = [this]()
    {
        return static_cast<uint64_t>(0);
    };
    Parent::duration().install(duration_getter);

    std::function<bool()> video_type_getter = [this]()
    {
        return false;
    };
    Parent::is_video_source().install(video_type_getter);

    std::function<bool()> audio_type_getter = [this]()
    {
        return false;
    };
    Parent::is_audio_source().install(audio_type_getter);
}

template<typename Parent>
std::string media::PlayerImplementation<Parent>::uuid() const
{
    // No impl for now, as not needed internally.
    return std::string{};
}

template<typename Parent>
void media::PlayerImplementation<Parent>::reconnect()
{
    d->config.client_death_observer->register_for_death_notifications_with_key(d->config.key);
}

template<typename Parent>
void media::PlayerImplementation<Parent>::abandon()
{
    // Signal client disconnection due to abandonment of player
    d->doing_abandon = true;
    d->on_client_died();
}

template<typename Parent>
std::shared_ptr<media::TrackList> media::PlayerImplementation<Parent>::track_list()
{
    return d->track_list;
}

// TODO: Convert this to be a property instead of sync call
template<typename Parent>
media::Player::PlayerKey media::PlayerImplementation<Parent>::key() const
{
    return d->config.key;
}

template<typename Parent>
media::video::Sink::Ptr media::PlayerImplementation<Parent>::create_gl_texture_video_sink(std::uint32_t texture_id)
{
    d->engine->create_video_sink(texture_id);
    return media::video::Sink::Ptr{};
}

template<typename Parent>
bool media::PlayerImplementation<Parent>::open_uri(const Track::UriType& uri)
{
    d->track_list->reset();

    // If empty uri, give the same meaning as QMediaPlayer::setMedia("")
<<<<<<< HEAD
    if (uri.empty())
    {
        cout << __PRETTY_FUNCTION__ << ": resetting current media" << endl;
=======
    if (uri.empty()) {
        MH_DEBUG("Resetting current media");
>>>>>>> 5b871ee8
        return true;
    }

    static const bool do_pipeline_reset = false;
    const bool ret = d->engine->open_resource_for_uri(uri, do_pipeline_reset);
    // Don't set new track as the current track to play since we're calling open_resource_for_uri above
    static const bool make_current = false;
    d->track_list->add_track_with_uri_at(uri, media::TrackList::after_empty_track(), make_current);

    return ret;
}

template<typename Parent>
bool media::PlayerImplementation<Parent>::open_uri(const Track::UriType& uri, const Player::HeadersType& headers)
{
    return d->engine->open_resource_for_uri(uri, headers);
}

template<typename Parent>
void media::PlayerImplementation<Parent>::next()
{
    d->track_list->next();
}

template<typename Parent>
void media::PlayerImplementation<Parent>::previous()
{
    d->track_list->previous();
}

template<typename Parent>
void media::PlayerImplementation<Parent>::play()
{
<<<<<<< HEAD
    if (d->is_multimedia_role())
    {
        std::cout << "==== Pausing other multimedia player sessions" << std::endl;
        if (not d->pause_other_players(d->config.key))
            std::cerr << "Failed to pause other player sessions" << std::endl;

        std::cout << "==== Updating the current player from " << __PRETTY_FUNCTION__ << std::endl;
        // This player will begin playing so make sure it's the current player. If
        // this operation fails it is not a fatal condition but should be logged
        if (not d->update_current_player(d->config.key))
            std::cerr << "Failed to update current player in " << __PRETTY_FUNCTION__ << std::endl;
    }

=======
    MH_TRACE("");
>>>>>>> 5b871ee8
    d->engine->play();
}

template<typename Parent>
void media::PlayerImplementation<Parent>::pause()
{
    MH_TRACE("");
    d->engine->pause();
}

template<typename Parent>
void media::PlayerImplementation<Parent>::stop()
{
    MH_TRACE("");
    d->engine->stop();
}

template<typename Parent>
void media::PlayerImplementation<Parent>::seek_to(const std::chrono::microseconds& ms)
{
    d->engine->seek_to(ms);
}

template<typename Parent>
const core::Signal<>& media::PlayerImplementation<Parent>::on_client_disconnected() const
{
    return d->on_client_disconnected;
}

template<typename Parent>
void media::PlayerImplementation<Parent>::emit_playback_status_changed(const media::Player::PlaybackStatus &status)
{
    Parent::playback_status_changed()(status);
}

#include <core/media/player_skeleton.h>

// For linking purposes, we have to make sure that we have all symbols included within the dso.
template class media::PlayerImplementation<media::PlayerSkeleton>;<|MERGE_RESOLUTION|>--- conflicted
+++ resolved
@@ -740,14 +740,9 @@
     d->track_list->reset();
 
     // If empty uri, give the same meaning as QMediaPlayer::setMedia("")
-<<<<<<< HEAD
     if (uri.empty())
     {
-        cout << __PRETTY_FUNCTION__ << ": resetting current media" << endl;
-=======
-    if (uri.empty()) {
         MH_DEBUG("Resetting current media");
->>>>>>> 5b871ee8
         return true;
     }
 
@@ -781,23 +776,20 @@
 template<typename Parent>
 void media::PlayerImplementation<Parent>::play()
 {
-<<<<<<< HEAD
+    MH_TRACE("");
     if (d->is_multimedia_role())
     {
-        std::cout << "==== Pausing other multimedia player sessions" << std::endl;
+        MH_DEBUG("==== Pausing all other multimedia player sessions");
         if (not d->pause_other_players(d->config.key))
-            std::cerr << "Failed to pause other player sessions" << std::endl;
-
-        std::cout << "==== Updating the current player from " << __PRETTY_FUNCTION__ << std::endl;
+            MH_WARNING("Failed to pause other player sessions");
+
+        MH_DEBUG("==== Updating the current player");
         // This player will begin playing so make sure it's the current player. If
         // this operation fails it is not a fatal condition but should be logged
         if (not d->update_current_player(d->config.key))
-            std::cerr << "Failed to update current player in " << __PRETTY_FUNCTION__ << std::endl;
-    }
-
-=======
-    MH_TRACE("");
->>>>>>> 5b871ee8
+            MH_WARNING("Failed to update current player");
+    }
+
     d->engine->play();
 }
 
