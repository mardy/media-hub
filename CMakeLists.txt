cmake_minimum_required(VERSION 2.8)

project(ubuntu-media-hub)

<<<<<<< HEAD
set(UBUNTU_MEDIA_HUB_VERSION_MAJOR 4)
set(UBUNTU_MEDIA_HUB_VERSION_MINOR 1)
=======
set(UBUNTU_MEDIA_HUB_VERSION_MAJOR 3)
set(UBUNTU_MEDIA_HUB_VERSION_MINOR 3)
>>>>>>> a9444b68
set(UBUNTU_MEDIA_HUB_VERSION_PATCH 0)

set(CMAKE_C_FLAGS "${CMAKE_C_FLAGS} -Wall -Wextra -fPIC -pthread")
set(CMAKE_CXX_FLAGS "${CMAKE_CXX_FLAGS} -std=c++11 -Wall -fno-strict-aliasing -Wextra -fPIC -pthread")

set(CMAKE_MODULE_PATH ${CMAKE_MODULE_PATH} ${CMAKE_CURRENT_SOURCE_DIR}/cmake)

include(cmake/EnableCoverageReport.cmake)
include(cmake/FindGFlags.cmake)
include(cmake/FindGLog.cmake)
include(cmake/PrePush.cmake)
include(CTest)

include(GNUInstallDirs)

find_package(PkgConfig)
find_package(Boost COMPONENTS filesystem system program_options REQUIRED)
find_package(GLog)
pkg_check_modules(DBUS dbus-1 REQUIRED)
pkg_check_modules(DBUS_CPP dbus-cpp REQUIRED)
pkg_check_modules(PROCESS_CPP process-cpp REQUIRED)
pkg_check_modules(PROPERTIES_CPP properties-cpp REQUIRED)
pkg_check_modules(PROCESS_CPP process-cpp REQUIRED)
pkg_check_modules(GIO gio-2.0 REQUIRED)
pkg_check_modules(HYBRIS_MEDIA libmedia REQUIRED)

add_definitions(-DMEDIA_HUB_HAVE_HYBRIS_MEDIA_COMPAT_LAYER)

#####################################################################
# Enable code coverage calculation with gcov/gcovr/lcov
# Usage:
#  * Switch build type to coverage (use ccmake or cmake-gui)
#  * Invoke make, make test, make coverage
#  * Find html report in subdir coveragereport
#  * Find xml report feasible for jenkins in coverage.xml
#####################################################################
IF(CMAKE_BUILD_TYPE MATCHES [cC][oO][vV][eE][rR][aA][gG][eE])
  SET(CMAKE_CXX_FLAGS "${CMAKE_CXX_FLAGS} -ftest-coverage -fprofile-arcs" )
  SET(CMAKE_C_FLAGS "${CMAKE_C_FLAGS} -ftest-coverage -fprofile-arcs" )
  SET(CMAKE_MODULE_LINKER_FLAGS "${CMAKE_MODULE_LINKER_FLAGS} -ftest-coverage -fprofile-arcs" )
  SET(CMAKE_SHARED_LINKER_FLAGS "${CMAKE_SHARED_LINKER_FLAGS} -ftest-coverage -fprofile-arcs" )
ENDIF(CMAKE_BUILD_TYPE MATCHES [cC][oO][vV][eE][rR][aA][gG][eE])

option (DISABLE_ERROR_ON_LOCAL_TYPEDEFS_WARNINGS "Disable errors when local typedefs are unused" ON)
if (DISABLE_ERROR_ON_LOCAL_TYPEDEFS_WARNINGS)
    SET (CMAKE_CXX_FLAGS "${CMAKE_CXX_FLAGS} -Wno-error=unused-local-typedefs")
endif (DISABLE_ERROR_ON_LOCAL_TYPEDEFS_WARNINGS)

include_directories(
  ${Boost_INCLUDE_DIRS}
  ${DBUS_INCLUDE_DIRS}
  ${DBUS_CPP_INCLUDE_DIRS}
  ${GLog_INCLUDE_DIR}
  ${PROCESS_CPP_INCLUDE_DIRS}
  ${PROPERTIES_CPP_INCLUDE_DIRS}

  include/
)

add_subdirectory(include)
add_subdirectory(doc)
add_subdirectory(src)
add_subdirectory(tests)

# There's no nice way to format this. Thanks CMake.
add_test(LGPL-required
  /bin/sh -c "! grep -rl 'GNU General' ${PROJECT_SOURCE_DIR}/src ${PROJECT_SOURCE_DIR}/include"
)<|MERGE_RESOLUTION|>--- conflicted
+++ resolved
@@ -2,14 +2,32 @@
 
 project(ubuntu-media-hub)
 
-<<<<<<< HEAD
-set(UBUNTU_MEDIA_HUB_VERSION_MAJOR 4)
-set(UBUNTU_MEDIA_HUB_VERSION_MINOR 1)
-=======
-set(UBUNTU_MEDIA_HUB_VERSION_MAJOR 3)
-set(UBUNTU_MEDIA_HUB_VERSION_MINOR 3)
->>>>>>> a9444b68
-set(UBUNTU_MEDIA_HUB_VERSION_PATCH 0)
+# We haven't received version information via the packaging setup.
+# For that, we try to determine sensible values on our own, ensuring
+# plain old invocations to cmake still work as expected.
+if (NOT DEFINED UBUNTU_MEDIA_HUB_VERSION_MAJOR)
+  find_program(LSB_RELEASE lsb_release)
+  execute_process(
+    COMMAND ${LSB_RELEASE} -c -s
+    OUTPUT_VARIABLE DISTRO_CODENAME
+    OUTPUT_STRIP_TRAILING_WHITESPACE)
+
+  # We explicitly ignore errors and only check if we are building for vivid.
+  # For all other cases:
+  #   - releases other than vivid
+  #   - other distros
+  #   - errors
+  # we define the version to be 2.0.0
+  if (${DISTRO_CODENAME} STREQUAL "vivid")
+    set(UBUNTU_MEDIA_HUB_VERSION_MAJOR 3)
+    set(UBUNTU_MEDIA_HUB_VERSION_MINOR 3)
+    set(UBUNTU_MEDIA_HUB_VERSION_PATCH 0)
+  else ()
+    set(UBUNTU_MEDIA_HUB_VERSION_MAJOR 4)
+    set(UBUNTU_MEDIA_HUB_VERSION_MINOR 1)
+    set(UBUNTU_MEDIA_HUB_VERSION_PATCH 0)
+  endif()
+endif()
 
 set(CMAKE_C_FLAGS "${CMAKE_C_FLAGS} -Wall -Wextra -fPIC -pthread")
 set(CMAKE_CXX_FLAGS "${CMAKE_CXX_FLAGS} -std=c++11 -Wall -fno-strict-aliasing -Wextra -fPIC -pthread")
