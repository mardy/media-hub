--- conflicted
+++ resolved
@@ -124,14 +124,9 @@
     virtual const core::Property<Volume>& volume() const = 0;
     virtual const core::Property<PlaybackRate>& minimum_playback_rate() const = 0;
     virtual const core::Property<PlaybackRate>& maximum_playback_rate() const = 0;
-<<<<<<< HEAD
     virtual const core::Property<int64_t>& position() const = 0;
     virtual const core::Property<int64_t>& duration() const = 0;
-=======
-    virtual const core::Property<uint64_t>& position() const = 0;
-    virtual const core::Property<uint64_t>& duration() const = 0;
     virtual const core::Property<AudioStreamRole>& audio_stream_role() const = 0;
->>>>>>> fc3d5b82
 
     virtual core::Property<LoopStatus>& loop_status() = 0;
     virtual core::Property<PlaybackRate>& playback_rate() = 0;
