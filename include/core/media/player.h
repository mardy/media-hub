--- conflicted
+++ resolved
@@ -126,10 +126,7 @@
     Player& operator=(const Player&) = delete;
     bool operator==(const Player&) const = delete;
 
-<<<<<<< HEAD
-=======
     virtual std::string uuid() const = 0;
->>>>>>> 29053b57
     virtual void reconnect() = 0;
 
     virtual std::shared_ptr<TrackList> track_list() = 0;
