--- conflicted
+++ resolved
@@ -56,7 +56,11 @@
             InsufficientPermissionsToAddTrack();
         };
 
-<<<<<<< HEAD
+        struct TrackNotFound : public std::runtime_error
+        {
+            TrackNotFound();
+        };
+
         struct FailedToMoveTrack : public std::runtime_error
         {
             FailedToMoveTrack();
@@ -70,11 +74,6 @@
         struct FailedToFindMoveTrackDest : public std::runtime_error
         {
             FailedToFindMoveTrackDest(const std::string& err);
-=======
-        struct TrackNotFound : public std::runtime_error
-        {
-            TrackNotFound();
->>>>>>> 9818a44c
         };
     };
 
