--- conflicted
+++ resolved
@@ -28,12 +28,9 @@
                gstreamer1.0-libav,
                libgstreamer1.0-dev,
                pkg-config,
-<<<<<<< HEAD
                libpulse-dev,
-=======
                qtbase5-dev,
                libtelepathy-qt5-dev,
->>>>>>> 94227a7b
 Standards-Version: 3.9.5
 Homepage: https://launchpad.net/media-hub
 # If you aren't a member of ~phablet-team but need to upload packaging changes,
