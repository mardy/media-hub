<<<<<<< HEAD
media-hub (3.1.0+15.04.20150810-0ubuntu1) UNRELEASED; urgency=medium

  * Gather information about missing codecs and selected streams from gstreamer
    so we have more information on whether we should play the video or not.

 -- Alfonso Sanchez-Beato (email Canonical) <alfonso.sanchez-beato@canonical.com>  Mon, 10 Aug 2015 15:04:18 +0200
=======
media-hub (3.1.0+15.04.20150828-0ubuntu1) vivid; urgency=medium

  * New rebuild forced.

 -- CI Train Bot <ci-train-bot@canonical.com>  Fri, 28 Aug 2015 13:51:58 +0000

media-hub (3.1.0+15.04.20150819-0ubuntu1) vivid; urgency=medium

  * 

 -- CI Train Bot <ci-train-bot@canonical.com>  Wed, 19 Aug 2015 07:39:04 +0000

media-hub (3.1.0+15.04.20150818-0ubuntu1) vivid; urgency=medium

  * Add HTTPS to the list of supported URL schemes (courtesy Justin McPherson)

 -- David Barth <david.barth@canonical.com>  Wed, 19 Aug 2015 09:22:37 +0200

media-hub (3.1.0+15.04.20150710-0ubuntu1) vivid; urgency=medium

  [ CI Train Bot ]
  * New rebuild forced.

  [ Jim Hodapp ]
  * Only send the video_dimensions_changed signal if the dimensions
    actually changed. Also, no longer need is_eos flag.

 -- CI Train Bot <ci-train-bot@canonical.com>  Fri, 10 Jul 2015 18:12:21 +0000

media-hub (3.1.0+15.04.20150710-0ubuntu2) UNRELEASED; urgency=medium

  * Change version to vivid+overlay

 -- Jim Hodapp <jim.hodapp@canonical.com>  Fri, 07 Aug 2015 10:46:42 -0400
>>>>>>> 5afe26ca

media-hub (3.1.0+15.04.20150710-0ubuntu1) vivid; urgency=medium

  [ CI Train Bot ]
  * New rebuild forced.

  [ Jim Hodapp ]
  * Only send the video_dimensions_changed signal if the dimensions
    actually changed. Also, no longer need is_eos flag.

 -- CI Train Bot <ci-train-bot@canonical.com>  Fri, 10 Jul 2015 18:12:21 +0000

media-hub (3.1.0+15.04.20150604-0ubuntu1) vivid; urgency=medium

  [ CI Train Bot ]
  * New rebuild forced.

  [ Jim Hodapp ]
  * Handle a wider array of GStreamer errors so that .ogv files are
    reported as failing to play. (LP: #1458040)

 -- CI Train Bot <ci-train-bot@canonical.com>  Thu, 04 Jun 2015 14:18:22 +0000

media-hub (3.1.0+15.04.20150601-0ubuntu1) vivid; urgency=medium

  [ CI Train Bot ]
  * New rebuild forced.

  [ Jim Hodapp ]
  * Add next/previous track implementation for the Player and
    can_go_next/previous.

 -- CI Train Bot <ci-train-bot@canonical.com>  Mon, 01 Jun 2015 16:31:53 +0000

media-hub (3.1.0+15.04.20150527.1-0ubuntu1) vivid; urgency=medium

  [ CI Train Bot ]
  * New rebuild forced.

  [ Jim Hodapp ]
  * Use try_lock() instead of a lock_guard to fail gracefully from rare
    deadlock situations. (LP: #1457129)

 -- CI Train Bot <ci-train-bot@canonical.com>  Wed, 27 May 2015 18:38:16 +0000

media-hub (3.1.0+15.04.20150522-0ubuntu1) vivid; urgency=medium

  [ Jim Hodapp ]
  * Fix issues with not reporting failed decoding error to the client.
    (LP: #1435088)

 -- CI Train Bot <ci-train-bot@canonical.com>  Fri, 22 May 2015 17:36:27 +0000

media-hub (3.1.0+15.04.20150511-0ubuntu1) vivid; urgency=medium

  [ Jim Hodapp ]
  * Make sure recorded videos are able to play. (LP: #1451816)

 -- CI Train Bot <ci-train-bot@canonical.com>  Mon, 11 May 2015 19:52:34 +0000

media-hub (3.1.0+15.04.20150427.3-0ubuntu1) vivid; urgency=medium

  [ CI Train Bot ]
  * New rebuild forced.

  [ Jim Hodapp ]
  * Reset the tracklist everytime a client app calls open_uri() and
    disabling mpris interface by default (LP: #1449213) (LP: #1449213)

  [ Ricardo Mendoza ]
  * Reset the tracklist everytime a client app calls open_uri() and
    disabling mpris interface by default (LP: #1449213) (LP: #1449213)

 -- CI Train Bot <ci-train-bot@canonical.com>  Mon, 27 Apr 2015 23:33:13 +0000

media-hub (3.1.0+15.04.20150420.1-0ubuntu1) vivid; urgency=medium

  [ Ricardo Mendoza ]
  * Support for signalling player reconnection up the stack.

  [ CI Train Bot ]
  * New rebuild forced.

  [ Jim Hodapp ]
  * Implements the backend portion of TrackLists required to allow
    clients to be able to hand off a playlist to media-hub and keep
    playing music in order, shuffled and/or looped without the app being
    in the foreground

 -- CI Train Bot <ci-train-bot@canonical.com>  Mon, 20 Apr 2015 17:56:09 +0000

media-hub (3.0.0+15.04.20150402-0ubuntu1) vivid; urgency=medium

  [ Jim Hodapp ]
  * Fix the bug which caused music playback to start playing again after
    a phonecall hung up after being auto-paused by disconnecting a
    headphone jack.

 -- CI Train Bot <ci-train-bot@canonical.com>  Thu, 02 Apr 2015 16:43:42 +0000

media-hub (3.0.0+15.04.20150320-0ubuntu1) vivid; urgency=medium

  [ Thomas Voss ]
  * Refactor client-facing interfaces to pull out explicit dependency on hybris-based media layer.

  [ CI Train Bot ]
  * New rebuild forced.

  [ Jim Hodapp ]
  * Disconnect playback_status_changed_signal in ~Private() to avoid a
    deadlock.
  * Prevent a 0 position from being reported to the app which happens
    while seeking. Covers bad behavior that happens from GStreamer. Also
    expose the about_to_finish signal to the client. Enable playback
    again after manually seeking all the way to EOS. Also only send
    VideoDimensionsChanged signal only when necessary.

  [ Ricardo Mendoza ]
  * Add an interface apparmor::ubuntu::RequestAuthenticator that is used
    to authenticate incoming open uri requests. Add an interface
    apparmor::ubuntu::RequestContextResolver that is used to resolve a
    dbus name to an apparmor::ubuntu::Context. Provide an implementation
    apparmor::ubuntu::ExistingAuthenticator that takes the impl. from
    player_skeleton.cpp and uses it to implement the interface. Provide
    an implementation apparmor::ubuntu::RequestContextResolver that
    reaches out to the dbus daemon to resolve a given bus name to an
    apparmor profile. Remove obsolete query for the apparmor profile in
    ServiceSkeleton. Adjust the implementation in media::PlayerSkeleton
    to rely on Request{Authenticator, ContextResolver}. removed:
    src/core/media/apparmor.h added: src/core/media/apparmor/
    src/core/media/apparmor/context.cpp
    src/core/media/apparmor/context.h src/core/media/apparmor/dbus.h
    src/core/media/apparmor/ubuntu.cpp src/core/media/apparmor/ubuntu.h
  * Introduce an interface media::audio::OutputObserver that allows the
    core classes to observer the state of external audio outputs
    (headphones/headsets). Provide an implementation of
    media::audio::OutputObserver that relies on Pulseaudio to monitor
    the availability of ports on the default sink. Adjust
    media::ServiceImplementation to use media::audio::OutputObserver,
    defaulting to media::audio::PulseAudioOutputObserver.
  * Migrate all Player DBus methods to use transact_method() instead of
    invoke_method_synchronously(), to prevent bus executor deadlocks.

  [ Ricardo Salveti de Araujo ]
  * Add an interface apparmor::ubuntu::RequestAuthenticator that is used
    to authenticate incoming open uri requests. Add an interface
    apparmor::ubuntu::RequestContextResolver that is used to resolve a
    dbus name to an apparmor::ubuntu::Context. Provide an implementation
    apparmor::ubuntu::ExistingAuthenticator that takes the impl. from
    player_skeleton.cpp and uses it to implement the interface. Provide
    an implementation apparmor::ubuntu::RequestContextResolver that
    reaches out to the dbus daemon to resolve a given bus name to an
    apparmor profile. Remove obsolete query for the apparmor profile in
    ServiceSkeleton. Adjust the implementation in media::PlayerSkeleton
    to rely on Request{Authenticator, ContextResolver}. removed:
    src/core/media/apparmor.h added: src/core/media/apparmor/
    src/core/media/apparmor/context.cpp
    src/core/media/apparmor/context.h src/core/media/apparmor/dbus.h
    src/core/media/apparmor/ubuntu.cpp src/core/media/apparmor/ubuntu.h
  * Move src/core/media/call-monitor to src/core/media/telephony.
    Introduce a proper interface media::telephony::CallMonitor. Slightly
    adjust existing implementation based on Qt. Adjust
    media::ServiceImplementation to account for changes in
    media::telephony::CallMonitor.

  [ thomas-voss ]
  * Add an interface apparmor::ubuntu::RequestAuthenticator that is used
    to authenticate incoming open uri requests. Add an interface
    apparmor::ubuntu::RequestContextResolver that is used to resolve a
    dbus name to an apparmor::ubuntu::Context. Provide an implementation
    apparmor::ubuntu::ExistingAuthenticator that takes the impl. from
    player_skeleton.cpp and uses it to implement the interface. Provide
    an implementation apparmor::ubuntu::RequestContextResolver that
    reaches out to the dbus daemon to resolve a given bus name to an
    apparmor profile. Remove obsolete query for the apparmor profile in
    ServiceSkeleton. Adjust the implementation in media::PlayerSkeleton
    to rely on Request{Authenticator, ContextResolver}. removed:
    src/core/media/apparmor.h added: src/core/media/apparmor/
    src/core/media/apparmor/context.cpp
    src/core/media/apparmor/context.h src/core/media/apparmor/dbus.h
    src/core/media/apparmor/ubuntu.cpp src/core/media/apparmor/ubuntu.h
  * Add an interface media::ClientDeathObserver that abstracts away
    receiving key-based death notifications for clients associated to
    media::Player instances server-side Provide an implementation
    media::HybrisClientDeathObserver that relies on hybris and
    ultimately on Android's onBinderDied to receive death notifications.
    Adjust media::PlayerStub and media::PlayerImplementation to account
    for the new interface. Adjust the CMake setup for tests to link
    media-hub-service instead of recompiling large parts of the
    implementation classes.
  * Decouple PlayerSkeleton and PlayerImplementation by making
    PlayerImplementation being able to inherit from arbitrary base
    classes, as long as they provide the set of properties and signals
    defined by media::Player.
  * Decouple the ServiceSkeleton from the ServiceImplementation by
    introducing a common interface media::KeyedPlayerStore for storing
    running Player sessions indexed by the Player::Key. Provide a
    default implementation HashedKeyedPlayerStore relying on a hash map
    for keeping track of player instances. Adjust implementation to
    account for ServiceImplementation no longer inheriting from
    ServiceSkeleton.
  * Introduce a common class media::helper::ExternalHelpers that
    provides a convenient way to:
  * Introduce an interface media::RecorderObserver that allows the core
    classes to monitor the overall state of the system. Provide an
    implementation of media::RecorderObserver relying on Hybris to
    interface with the Android side. Adjust the ServiceImplementation to
    connect to the platform-default media::RecorderObserver.
  * Introduce an interface media::audio::OutputObserver that allows the
    core classes to observer the state of external audio outputs
    (headphones/headsets). Provide an implementation of
    media::audio::OutputObserver that relies on Pulseaudio to monitor
    the availability of ports on the default sink. Adjust
    media::ServiceImplementation to use media::audio::OutputObserver,
    defaulting to media::audio::PulseAudioOutputObserver.
  * Introduce an interface media::power::BatteryObserver to monitor the
    current battery level of the system. The core reacts to low/very low
    battery levels by pausing all multimedia playback sessions and
    resumes them whenever the user has been notified of the critical
    battery level. Provide an implementation of
    media::power::BatteryObserver using
    com.canonical.indicator.power.Battery. Adjust
    media::ServiceImplementation to use media::power::BatteryObserver.
  * Move gstreamer::Playbin implementation to its own cpp file, thus
    internalizing the Hybris setup portions. Make sure that media-hub-
    service knows about
    media::Player::Error::OutOfProcessBufferStreamingNotSupported by
    linking with media-hub-client.
  * Move src/core/media/call-monitor to src/core/media/telephony.
    Introduce a proper interface media::telephony::CallMonitor. Slightly
    adjust existing implementation based on Qt. Adjust
    media::ServiceImplementation to account for changes in
    media::telephony::CallMonitor.
  * Replace home-grown mask type for the video size with a std::tuple,
    i.e., media::video::Dimensions. Introduce a simple TaggedInteger
    class to distinguish between Width, Height and other dimensions.
    Adjust interfaces of media::Player to rely on the new type. Adjust
    implementation classes to account for interface changes. Adjust
    Codec implementation for sending the tagged integer via the bus.
    Adjust gstreamer::Engine and gstreamer::Playbin to hand out the
    correct types.

 -- CI Train Bot <ci-train-bot@canonical.com>  Fri, 20 Mar 2015 13:16:48 +0000

media-hub (2.0.0+15.04.20150303-0ubuntu2) vivid; urgency=medium

  * debian/control:
    - Removing pre-depends that are not required
    - Bumping standards-version to 3.9.6

 -- Ricardo Salveti de Araujo <ricardo.salveti@canonical.com>  Thu, 12 Mar 2015 00:05:27 -0300

media-hub (2.0.0+15.04.20150303-0ubuntu1) vivid; urgency=medium

  [ Ricardo Salveti de Araujo ]
  * Migrating tests to use ogg instead of mp3/avi removed:
    tests/h264.avi tests/test.mp3 added: tests/test-audio-1.ogg
    tests/test-video.ogg tests/test.mp3 renamed: tests/test.ogg =>
    tests/test-audio.ogg

 -- CI Train Bot <ci-train-bot@canonical.com>  Tue, 03 Mar 2015 22:56:52 +0000

media-hub (2.0.0+15.04.20150120-0ubuntu1) vivid; urgency=low

  [ Jim Hodapp ]
  * Error reporting all the way up to the app level from the playbin
    pipeline.

  [ Ubuntu daily release ]
  * New rebuild forced

 -- Ubuntu daily release <ps-jenkins@lists.canonical.com>  Tue, 20 Jan 2015 01:21:47 +0000

media-hub (2.0.0+15.04.20150116-0ubuntu1) vivid; urgency=low

  [ Jim Hodapp ]
  * Don't auto-resume playback of videos after a phone call ends. (LP:
    #1411273)

 -- Ubuntu daily release <ps-jenkins@lists.canonical.com>  Fri, 16 Jan 2015 18:17:56 +0000

media-hub (2.0.0+15.04.20150112.2-0ubuntu1) vivid; urgency=low

  [ Ubuntu daily release ]
  * New rebuild forced

  [ Ricardo Salveti de Araujo ]
  * service_implementation: adding debug for call started/ended signals.
    Make sure account and connection are available when setting up
    account manager (patch from Gustavo Boiko). call_monitor: don't
    check caps when hooking up on/off signals, until bug 1409125 is
    fixed. Enable parallel building . (LP: #1409125)

 -- Ubuntu daily release <ps-jenkins@lists.canonical.com>  Mon, 12 Jan 2015 21:38:39 +0000

media-hub (2.0.0+15.04.20150108-0ubuntu1) vivid; urgency=low

  [ Jim Hodapp ]
  * Pause playback when recording begins. (LP: #1398047)

  [ Ricardo Salveti de Araujo ]
  * call_monitor.cpp: waiting for bridge to be up, and also protecting
    the on_change call (LP: #1408137)

 -- Ubuntu daily release <ps-jenkins@lists.canonical.com>  Thu, 08 Jan 2015 12:58:01 +0000

media-hub (2.0.0+15.04.20141126.2-0ubuntu1) vivid; urgency=low

  [ Jim Hodapp ]
  * Resubmitting with prerequisite branch (LP: #1331041)

  [ Justin McPherson ]
  * Resubmitting with prerequisite branch (LP: #1331041)

 -- Ubuntu daily release <ps-jenkins@lists.canonical.com>  Wed, 26 Nov 2014 14:46:09 +0000

media-hub (2.0.0+15.04.20141120.1-0ubuntu1) vivid; urgency=low

  [ Jim Hodapp ]
  * Pause playback when a headphone is unplugged or an A2DP device is
    unpaired (LP: #1368300)

  [ Ricardo Mendoza ]
  * Pause playback when a headphone is unplugged or an A2DP device is
    unpaired (LP: #1368300)

 -- Ubuntu daily release <ps-jenkins@lists.canonical.com>  Thu, 20 Nov 2014 18:33:08 +0000

media-hub (2.0.0+15.04.20141111-0ubuntu1) vivid; urgency=low

  [ Ubuntu daily release ]
  * New rebuild forced

  [ Justin McPherson ]
  * #1239432 Music fails to pause on incoming/outgoing calls (LP:
    #1239432)

 -- Ubuntu daily release <ps-jenkins@lists.canonical.com>  Tue, 11 Nov 2014 20:18:50 +0000

media-hub (2.0.0+15.04.20141110.1-0ubuntu1) vivid; urgency=low

  [ thomas-voss ]
  * Bump build dependency on dbus-cpp to pull in exception safe dtor.
    (LP: #1390618)

 -- Ubuntu daily release <ps-jenkins@lists.canonical.com>  Mon, 10 Nov 2014 11:53:11 +0000

media-hub (2.0.0+15.04.20141105.1-0ubuntu1) vivid; urgency=low

  [ Ricardo Mendoza ]
  * Use new hybris interface to correctly register for client deaths.
    (LP: #1380848)

 -- Ubuntu daily release <ps-jenkins@lists.canonical.com>  Wed, 05 Nov 2014 20:41:14 +0000

media-hub (2.0.0+15.04.20141105-0ubuntu1) vivid; urgency=low

  [ thomas-voss ]
  * Disconnect signal translation layer on destruction. (LP: #1386803)

 -- Ubuntu daily release <ps-jenkins@lists.canonical.com>  Wed, 05 Nov 2014 08:24:08 +0000

media-hub (2.0.0+15.04.20141104-0ubuntu1) vivid; urgency=low

  * New rebuild forced

 -- Ubuntu daily release <ps-jenkins@lists.canonical.com>  Tue, 04 Nov 2014 06:10:54 +0000

media-hub (2.0.0+14.10.20141030~rtm-0ubuntu1) 14.09; urgency=low

  [ thomas-voss ]
  * Bump build dependency. (LP: #1386803)

 -- Ubuntu daily release <ps-jenkins@lists.canonical.com>  Thu, 30 Oct 2014 14:29:53 +0000

media-hub (2.0.0+14.10.20141024~rtm-0ubuntu1) 14.09; urgency=low

  [ Alberto Aguirre ]
  * No change, package rebuild

 -- Ubuntu daily release <ps-jenkins@lists.canonical.com>  Fri, 24 Oct 2014 13:04:48 +0000

media-hub (2.0.0+14.10.20141020-0ubuntu1) utopic; urgency=low

  [ Alberto Aguirre ]
  * Move worker thread from player stub to service stub.

 -- Ubuntu daily release <ps-jenkins@lists.canonical.com>  Mon, 20 Oct 2014 13:47:46 +0000

media-hub (2.0.0+14.10.20141016-0ubuntu1) 14.09; urgency=low

  [ Jim Hodapp ]
  * Add an Orientation property which will indicate how the video should
    be rotated for playback vs how it was recorded. Get the video frame
    height/width from mirsink and pass it to the media-hub client via a
    Signal. (LP: #1191934)

  [ Ubuntu daily release ]
  * New rebuild forced

 -- Ubuntu daily release <ps-jenkins@lists.canonical.com>  Thu, 16 Oct 2014 20:02:01 +0000

media-hub (2.0.0+14.10.20141015.1-0ubuntu1) 14.09; urgency=low

  [ Ubuntu daily release ]
  * New rebuild forced

  [ Ricardo Mendoza ]
  * Make use of MediaRecorderObserver interface from hybris to register
    as listeners for recording operations, so that we can then decide
    whether to hold a screen lock or not. (LP: #1362658)

 -- Ubuntu daily release <ps-jenkins@lists.canonical.com>  Wed, 15 Oct 2014 21:15:45 +0000

media-hub (2.0.0+14.10.20141015-0ubuntu1) 14.09; urgency=low

  [ Jamie Strandboge ]
  * debian/usr.bin.media-hub-server: update for recent denials: allow
    read access to /etc/udev/udev.conf (LP: #1356883). add video
    abstraction. silence access to /run/udev/data/** like we do
    elsewhere. allow read on /dev/video*. allow read on
    /sys/devices/**/video4linux/video**. allow read on
    /sys/devices/**/video4linux/**/uevent (LP: #1356883)
  * debian/usr.bin.media-hub-server: allow reads on custom sounds (LP:
    #1377966) (LP: #1377966)

 -- Ubuntu daily release <ps-jenkins@lists.canonical.com>  Wed, 15 Oct 2014 17:45:58 +0000

media-hub (2.0.0+14.10.20141014-0ubuntu1) utopic; urgency=low

  [ thomas-voss ]
  * Only expose the service as MPRIS instance if explicitly requested
    via env variable. (LP: #1381069)

 -- Ubuntu daily release <ps-jenkins@lists.canonical.com>  Tue, 14 Oct 2014 17:37:41 +0000

media-hub (2.0.0+14.10.20141010-0ubuntu1) utopic; urgency=low

  [ Alberto Aguirre ]
  * Fix potential access to dead objects. (LP: #1364483)

 -- Ubuntu daily release <ps-jenkins@lists.canonical.com>  Fri, 10 Oct 2014 19:46:25 +0000

media-hub (2.0.0+14.10.20140926-0ubuntu1) utopic; urgency=low

  [ Alberto Aguirre ]
  * Prevent dead object access by asynchronous calls to clear_wakelock
    in media::PlayerImplementation::Private
  * Fix self deadlock when clients disconnect from media::Player

 -- Ubuntu daily release <ps-jenkins@lists.canonical.com>  Fri, 26 Sep 2014 04:06:06 +0000

media-hub (2.0.0+14.10.20140917-0ubuntu1) utopic; urgency=low

  [ Alberto Aguirre ]
  * Fix wake lock state machine and subtle race conditions on wake lock
    refcounts. (LP: #1368786)

 -- Ubuntu daily release <ps-jenkins@lists.canonical.com>  Wed, 17 Sep 2014 19:59:51 +0000

media-hub (2.0.0+14.10.20140910.2-0ubuntu1) utopic; urgency=medium

  [ Thomas Voß ]
  * Bump major version to account for signature changes in public interface. 

  [ Ubuntu daily release ]
  * debian/libmedia-hub-common2.symbols: auto-update to released version

  [ thomas-voss ]
  * Get rid of custom macros and use the ones provided by dbus-cpp.
    Adjust to changes due to making org.mpris.MediaPlayer2.Player
    compliant to the spec.

 -- Ubuntu daily release <ps-jenkins@lists.canonical.com>  Wed, 10 Sep 2014 21:11:02 +0000

media-hub (1.0.0+14.10.20140908-0ubuntu1) utopic; urgency=low

  [ Jim Hodapp ]
  * When power hits the low or very low levels, pause all Players with
    role of multimedia. When the warning notification is cleared from
    the screen, resume playback.

  [ Ricardo Salveti de Araujo ]
  * playbin: fixing audio-sink gst property name

 -- Ubuntu daily release <ps-jenkins@lists.canonical.com>  Mon, 08 Sep 2014 14:26:38 +0000

media-hub (1.0.0+14.10.20140829.1-0ubuntu1) utopic; urgency=low

  [ Jim Hodapp ]
  * Add an audio stream role that allows the client app to categorize
    what type of audio stream it's requesting playback for. Pause
    playback of playing Players only if the requesting Player and other
    Player are both of role multimedia .

 -- Ubuntu daily release <ps-jenkins@lists.canonical.com>  Fri, 29 Aug 2014 21:47:29 +0000

media-hub (1.0.0+14.10.20140818-0ubuntu1) utopic; urgency=low

  [ Jim Hodapp ]
  * Allow confined apps to play sounds from /usr/share/sounds

  [ CI bot ]
  * Allow confined apps to play sounds from /usr/share/sounds.
    debian/usr.bin.media-hub-server: remove 'audit deny owner /** m,'
    since it. is overriding the rule to allow mmap of /tmp/orcexec files
    (AppArmor will still deny other mmap access) - LP: #1357348 (LP:
    #1357348)

 -- Ubuntu daily release <ps-jenkins@lists.canonical.com>  Mon, 18 Aug 2014 20:12:10 +0000

media-hub (1.0.0+14.10.20140813-0ubuntu2) utopic; urgency=medium

  * debian/usr.bin.media-hub-server: remove 'audit deny owner /** m,' since it
    is overriding the rule to allow mmap of /tmp/orcexec files (AppArmor will
    still deny other mmap access)
    - LP: #1357348

 -- Jamie Strandboge <jamie@ubuntu.com>  Fri, 15 Aug 2014 07:22:05 -0500

media-hub (1.0.0+14.10.20140813-0ubuntu1) utopic; urgency=low

  [ Jim Hodapp ]
  * Allow music to advance to the next song when the device is not
    charging (LP: #1342351)

  [ Jim Hodapp<jim.hodapp@canonical.com> ]
  * Allow music to advance to the next song when the device is not
    charging (LP: #1342351)

 -- Ubuntu daily release <ps-jenkins@lists.canonical.com>  Wed, 13 Aug 2014 01:42:00 +0000

media-hub (1.0.0+14.10.20140808.1-0ubuntu1) utopic; urgency=low

  [ Ubuntu daily release ]
  * New rebuild forced

  [ Ricardo Salveti de Araujo ]
  * add /media to allowed playback paths for SD card support

  [ Oliver Grawert ]
  * add /media to allowed playback paths for SD card support

 -- Ubuntu daily release <ps-jenkins@lists.canonical.com>  Fri, 08 Aug 2014 02:29:10 +0000

media-hub (1.0.0+14.10.20140731-0ubuntu1) utopic; urgency=low

  [ Jim Hodapp ]
  * Allow mmap access for media-hub-server to /tmp/orcexec* to fix
    apparmor denials (LP: #1350870)

 -- Ubuntu daily release <ps-jenkins@lists.canonical.com>  Thu, 31 Jul 2014 17:04:25 +0000

media-hub (1.0.0+14.10.20140724.1-0ubuntu1) utopic; urgency=medium

  [ Alfonso Sanchez-Beato (email Canonical) ]
  * Fix 720p limit for OEM device

 -- Ubuntu daily release <ps-jenkins@lists.canonical.com>  Thu, 24 Jul 2014 14:37:18 +0000

media-hub (1.0.0+14.10.20140722-0ubuntu1) utopic; urgency=low

  [ thomas-voss ]
  * Bump major revision and so name to account for toolchain update.

  [ Steve Langasek ]
  * Bump major revision and so name to account for toolchain update.

 -- Ubuntu daily release <ps-jenkins@lists.canonical.com>  Tue, 22 Jul 2014 01:45:03 +0000

media-hub (0.0.2+14.10.20140715-0ubuntu1) utopic; urgency=low

  * New rebuild forced

 -- Ubuntu daily release <ps-jenkins@lists.canonical.com>  Tue, 15 Jul 2014 14:16:45 +0000

media-hub (0.0.2+14.10.20140710-0ubuntu1) utopic; urgency=low

  [ Ricardo Mendoza ]
  * Increase default timeout for MPRIS handlers. (Author: Alfonso
    Sanchez-Beato)

 -- Ubuntu daily release <ps-jenkins@lists.canonical.com>  Thu, 10 Jul 2014 12:57:59 +0000

media-hub (0.0.2+14.10.20140624.4-0ubuntu3) utopic; urgency=medium

  * apparmor: add missing proc file used by the mediatek soc

 -- Ricardo Salveti de Araujo <ricardo.salveti@canonical.com>  Tue, 01 Jul 2014 11:16:54 +0800

media-hub (0.0.2+14.10.20140624.4-0ubuntu2) utopic; urgency=medium

  * debian/usr.bin.media-hub-server:
    - allow create of ~/.cache/gstreamer*/
    - allow ix for gst-plugin-scanner
    - allow playing of camera_click.ogg
    - allow us to ptrace read ourselves

 -- Jamie Strandboge <jamie@ubuntu.com>  Thu, 26 Jun 2014 22:55:41 -0500

media-hub (0.0.2+14.10.20140624.4-0ubuntu1) utopic; urgency=low

  [ Alberto Aguirre ]
  * Use new interface for keeping display on.

 -- Ubuntu daily release <ps-jenkins@lists.canonical.com>  Tue, 24 Jun 2014 22:34:29 +0000

media-hub (0.0.2+14.10.20140521-0ubuntu1) utopic; urgency=low

  [ Jim Hodapp ]
  * Whitelist gallery app to be able to play media in ~/Videos and
    ~/Music unti the trusted helper is ready

 -- Ubuntu daily release <ps-jenkins@lists.canonical.com>  Wed, 21 May 2014 08:40:05 +0000

media-hub (0.0.2+14.10.20140520.1-0ubuntu1) utopic; urgency=low

  [ Oliver Grawert ]
  * make sure media-hub-server only starts on real ubuntu-touch sessions (i.e.
    not in the new unity8 desktop session which lacks the codecs)
    (LP: 1321204)

 -- Ubuntu daily release <ps-jenkins@lists.canonical.com>  Tue, 20 May 2014 11:59:10 +0000

media-hub (0.0.2+14.10.20140507-0ubuntu1) utopic; urgency=medium

  [ Ricardo Mendoza ]
  * Toolchain change, patch version bump.

 -- Ubuntu daily release <ps-jenkins@lists.canonical.com>  Wed, 07 May 2014 10:49:50 +0000

media-hub (0.0.1+14.10.20140430-0ubuntu1) utopic; urgency=medium

  [ Sergio Schvezov ]
  * Repackaging from original music-hub.
  * Polishing packaging.
  * Enable the position property for getting the current playback
    position. Added duration to the dbus interface. Also added a service
    acceptance test for position and duration.
  * Make sure seek_to sends a reply to the client. Disabled
    position/duration test for now.

  [ Jim Hodapp ]
  * Modify directory structure to be generic media-hub instead of music-
    specific.
  * Added README file which describes how to build and how to run the
    tests. Also changed the namespaces to be the more general
    core::ubuntu::media instead of music-specific.
  * Removed com directory since it's no longer needed. All source under
    com was moved to core.
  * Removed com include directory since it's no longer needed. All
    source under com was moved to core.
  * Enable adding a videosink to the playbin pipeline. Added a couple of
    unit tests that test hardware decoding/software rendering, pause,
    play, seek and stop.
  * Added a very simple media-hub-server, which is the server side of
    the dbus MPRIS interface. Will fill this out more in the future to
    make it a full daemon.
  * Merged with EOS branch from tvoss. Added on_frame_available listener
    and callback. Create a decoding session and pass it to the hybris
    layer. Allow playback to work again after a client quits or dies.
    Added two new properties to see if the opened media is video or
    audio. Background playlist support. Add powerd control interface.
    One Engine instance per PlayerImplementation instance instead of one
    global Engine instance. Pause other playing sessions when starting
    playback of a new foreground player. Emit a PlaybackStatusChanged
    signal so that qtubuntu-media knows when PlaybackStatus changes from
    underneath it. Use GST_SEEK_FLAG_KEY_UNIT instead because seeking
    doesn't perform well enough with GST_SEEK_FLAG_ACCURATE .

  [ thomas-voss ]
  * Ramp up acceptance testing.
  * WIP.
  * Add stub and skeleton implementations.
  * Add first wave of acceptance tests and ensure that they are passing.
  * More refactoring of local spike.
  * More tests passing.
  * Add missing build dep on google-mock.
  * Add missing build-dependency on libgstreamer1.0-dev.
  * Add missing build dependencies.
  * Fix build dependencies on libboost-system-dev. Disable two failing
    tests.
  * Add build-dependency on libboost-program-options-dev.
  * Add fakesink for testing purposes.
  * Ensure that the audio sink is set to a fake sink for unit testing
    purposes.
  * Merged lp:~thomas-voss/media-hub/switch-to-properties-cpp

  [ Thomas Voß ]
  * Initial commit.
  * Added packaging setup.
  * Add backend and server implementation headers.

 -- Ubuntu daily release <ps-jenkins@lists.canonical.com>  Wed, 30 Apr 2014 01:16:41 +0000<|MERGE_RESOLUTION|>--- conflicted
+++ resolved
@@ -1,28 +1,27 @@
-<<<<<<< HEAD
+media-hub (3.1.0+15.04.20150828-0ubuntu1) vivid; urgency=medium
+
+  * New rebuild forced.
+
+ -- CI Train Bot <ci-train-bot@canonical.com>  Fri, 28 Aug 2015 13:51:58 +0000
+
+media-hub (3.1.0+15.04.20150819-0ubuntu1) vivid; urgency=medium
+
+  * 
+
+ -- CI Train Bot <ci-train-bot@canonical.com>  Wed, 19 Aug 2015 07:39:04 +0000
+
+media-hub (3.1.0+15.04.20150818-0ubuntu1) vivid; urgency=medium
+
+  * Add HTTPS to the list of supported URL schemes (courtesy Justin McPherson)
+
+ -- David Barth <david.barth@canonical.com>  Wed, 19 Aug 2015 09:22:37 +0200
+
 media-hub (3.1.0+15.04.20150810-0ubuntu1) UNRELEASED; urgency=medium
 
   * Gather information about missing codecs and selected streams from gstreamer
     so we have more information on whether we should play the video or not.
 
  -- Alfonso Sanchez-Beato (email Canonical) <alfonso.sanchez-beato@canonical.com>  Mon, 10 Aug 2015 15:04:18 +0200
-=======
-media-hub (3.1.0+15.04.20150828-0ubuntu1) vivid; urgency=medium
-
-  * New rebuild forced.
-
- -- CI Train Bot <ci-train-bot@canonical.com>  Fri, 28 Aug 2015 13:51:58 +0000
-
-media-hub (3.1.0+15.04.20150819-0ubuntu1) vivid; urgency=medium
-
-  * 
-
- -- CI Train Bot <ci-train-bot@canonical.com>  Wed, 19 Aug 2015 07:39:04 +0000
-
-media-hub (3.1.0+15.04.20150818-0ubuntu1) vivid; urgency=medium
-
-  * Add HTTPS to the list of supported URL schemes (courtesy Justin McPherson)
-
- -- David Barth <david.barth@canonical.com>  Wed, 19 Aug 2015 09:22:37 +0200
 
 media-hub (3.1.0+15.04.20150710-0ubuntu1) vivid; urgency=medium
 
@@ -40,7 +39,6 @@
   * Change version to vivid+overlay
 
  -- Jim Hodapp <jim.hodapp@canonical.com>  Fri, 07 Aug 2015 10:46:42 -0400
->>>>>>> 5afe26ca
 
 media-hub (3.1.0+15.04.20150710-0ubuntu1) vivid; urgency=medium
 
