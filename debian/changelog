<<<<<<< HEAD
media-hub (3.2.0+15.04.20150904-0ubuntu1) UNRELEASED; urgency=medium

  * Make sure the correct player is set as the current player controled by
    MPRIS.
  * Improved the can_go_next() and can_go_previous() logic to always return
    true if the loop_status is currently set to loop over the entire
    playlist.

 -- phablet <phablet@ubuntu-phablet>  Tue, 08 Sep 2015 17:18:15 -0400
=======
media-hub (3.1.0+15.04.20150923.1-0ubuntu1) vivid; urgency=medium

  [ Simon Fels ]
  * Prevent us from leaking file descriptors and memory due to not releasing
    gstreamer elements correctly.

  [ CI Train Bot ]
  * No-change rebuild.

 -- Simon Fels <simon.busch@canonical.com>  Wed, 23 Sep 2015 14:23:10 +0000
>>>>>>> ccc424b3

media-hub (3.1.0+15.04.20150904-0ubuntu1) vivid; urgency=medium

  [ Alfonso Sanchez-Beato (email Canonical) ]
  * Gather information about missing codecs and selected streams from gstreamer
    so we have more information on whether we should play the video or not.

  [ CI Train Bot ]
  * No-change rebuild.

 -- CI Train Bot <ci-train-bot@canonical.com>  Fri, 04 Sep 2015 18:51:23 +0000

media-hub (3.1.0+15.04.20150828-0ubuntu1) vivid; urgency=medium

  * New rebuild forced.

 -- CI Train Bot <ci-train-bot@canonical.com>  Fri, 28 Aug 2015 13:51:58 +0000

media-hub (3.1.0+15.04.20150818-0ubuntu1) vivid; urgency=medium

  * Add HTTPS to the list of supported URL schemes (courtesy Justin McPherson)

 -- David Barth <david.barth@canonical.com>  Wed, 19 Aug 2015 09:22:37 +0200

media-hub (3.1.0+15.04.20150710-0ubuntu1) vivid; urgency=medium

  [ CI Train Bot ]
  * New rebuild forced.

  [ Jim Hodapp ]
  * Only send the video_dimensions_changed signal if the dimensions
    actually changed. Also, no longer need is_eos flag.

 -- CI Train Bot <ci-train-bot@canonical.com>  Fri, 10 Jul 2015 18:12:21 +0000

media-hub (3.1.0+15.04.20150710-0ubuntu2) UNRELEASED; urgency=medium

  * Change version to vivid+overlay

 -- Jim Hodapp <jim.hodapp@canonical.com>  Fri, 07 Aug 2015 10:46:42 -0400

media-hub (3.1.0+15.04.20150710-0ubuntu1) vivid; urgency=medium

  [ CI Train Bot ]
  * New rebuild forced.

  [ Jim Hodapp ]
  * Only send the video_dimensions_changed signal if the dimensions
    actually changed. Also, no longer need is_eos flag.

 -- CI Train Bot <ci-train-bot@canonical.com>  Fri, 10 Jul 2015 18:12:21 +0000

media-hub (3.1.0+15.04.20150604-0ubuntu1) vivid; urgency=medium

  [ CI Train Bot ]
  * New rebuild forced.

  [ Jim Hodapp ]
  * Handle a wider array of GStreamer errors so that .ogv files are
    reported as failing to play. (LP: #1458040)

 -- CI Train Bot <ci-train-bot@canonical.com>  Thu, 04 Jun 2015 14:18:22 +0000

media-hub (3.1.0+15.04.20150601-0ubuntu1) vivid; urgency=medium

  [ CI Train Bot ]
  * New rebuild forced.

  [ Jim Hodapp ]
  * Add next/previous track implementation for the Player and
    can_go_next/previous.

 -- CI Train Bot <ci-train-bot@canonical.com>  Mon, 01 Jun 2015 16:31:53 +0000

media-hub (3.1.0+15.04.20150527.1-0ubuntu1) vivid; urgency=medium

  [ CI Train Bot ]
  * New rebuild forced.

  [ Jim Hodapp ]
  * Use try_lock() instead of a lock_guard to fail gracefully from rare
    deadlock situations. (LP: #1457129)

 -- CI Train Bot <ci-train-bot@canonical.com>  Wed, 27 May 2015 18:38:16 +0000

media-hub (3.1.0+15.04.20150522-0ubuntu1) vivid; urgency=medium

  [ Jim Hodapp ]
  * Fix issues with not reporting failed decoding error to the client.
    (LP: #1435088)

 -- CI Train Bot <ci-train-bot@canonical.com>  Fri, 22 May 2015 17:36:27 +0000

media-hub (3.1.0+15.04.20150511-0ubuntu1) vivid; urgency=medium

  [ Jim Hodapp ]
  * Make sure recorded videos are able to play. (LP: #1451816)

 -- CI Train Bot <ci-train-bot@canonical.com>  Mon, 11 May 2015 19:52:34 +0000

media-hub (3.1.0+15.04.20150427.3-0ubuntu1) vivid; urgency=medium

  [ CI Train Bot ]
  * New rebuild forced.

  [ Jim Hodapp ]
  * Reset the tracklist everytime a client app calls open_uri() and
    disabling mpris interface by default (LP: #1449213) (LP: #1449213)

  [ Ricardo Mendoza ]
  * Reset the tracklist everytime a client app calls open_uri() and
    disabling mpris interface by default (LP: #1449213) (LP: #1449213)

 -- CI Train Bot <ci-train-bot@canonical.com>  Mon, 27 Apr 2015 23:33:13 +0000

media-hub (3.1.0+15.04.20150420.1-0ubuntu1) vivid; urgency=medium

  [ Ricardo Mendoza ]
  * Support for signalling player reconnection up the stack.

  [ CI Train Bot ]
  * New rebuild forced.

  [ Jim Hodapp ]
  * Implements the backend portion of TrackLists required to allow
    clients to be able to hand off a playlist to media-hub and keep
    playing music in order, shuffled and/or looped without the app being
    in the foreground

 -- CI Train Bot <ci-train-bot@canonical.com>  Mon, 20 Apr 2015 17:56:09 +0000

media-hub (3.0.0+15.04.20150402-0ubuntu1) vivid; urgency=medium

  [ Jim Hodapp ]
  * Fix the bug which caused music playback to start playing again after
    a phonecall hung up after being auto-paused by disconnecting a
    headphone jack.

 -- CI Train Bot <ci-train-bot@canonical.com>  Thu, 02 Apr 2015 16:43:42 +0000

media-hub (3.0.0+15.04.20150320-0ubuntu1) vivid; urgency=medium

  [ Thomas Voss ]
  * Refactor client-facing interfaces to pull out explicit dependency on hybris-based media layer.

  [ CI Train Bot ]
  * New rebuild forced.

  [ Jim Hodapp ]
  * Disconnect playback_status_changed_signal in ~Private() to avoid a
    deadlock.
  * Prevent a 0 position from being reported to the app which happens
    while seeking. Covers bad behavior that happens from GStreamer. Also
    expose the about_to_finish signal to the client. Enable playback
    again after manually seeking all the way to EOS. Also only send
    VideoDimensionsChanged signal only when necessary.

  [ Ricardo Mendoza ]
  * Add an interface apparmor::ubuntu::RequestAuthenticator that is used
    to authenticate incoming open uri requests. Add an interface
    apparmor::ubuntu::RequestContextResolver that is used to resolve a
    dbus name to an apparmor::ubuntu::Context. Provide an implementation
    apparmor::ubuntu::ExistingAuthenticator that takes the impl. from
    player_skeleton.cpp and uses it to implement the interface. Provide
    an implementation apparmor::ubuntu::RequestContextResolver that
    reaches out to the dbus daemon to resolve a given bus name to an
    apparmor profile. Remove obsolete query for the apparmor profile in
    ServiceSkeleton. Adjust the implementation in media::PlayerSkeleton
    to rely on Request{Authenticator, ContextResolver}. removed:
    src/core/media/apparmor.h added: src/core/media/apparmor/
    src/core/media/apparmor/context.cpp
    src/core/media/apparmor/context.h src/core/media/apparmor/dbus.h
    src/core/media/apparmor/ubuntu.cpp src/core/media/apparmor/ubuntu.h
  * Introduce an interface media::audio::OutputObserver that allows the
    core classes to observer the state of external audio outputs
    (headphones/headsets). Provide an implementation of
    media::audio::OutputObserver that relies on Pulseaudio to monitor
    the availability of ports on the default sink. Adjust
    media::ServiceImplementation to use media::audio::OutputObserver,
    defaulting to media::audio::PulseAudioOutputObserver.
  * Migrate all Player DBus methods to use transact_method() instead of
    invoke_method_synchronously(), to prevent bus executor deadlocks.

  [ Ricardo Salveti de Araujo ]
  * Add an interface apparmor::ubuntu::RequestAuthenticator that is used
    to authenticate incoming open uri requests. Add an interface
    apparmor::ubuntu::RequestContextResolver that is used to resolve a
    dbus name to an apparmor::ubuntu::Context. Provide an implementation
    apparmor::ubuntu::ExistingAuthenticator that takes the impl. from
    player_skeleton.cpp and uses it to implement the interface. Provide
    an implementation apparmor::ubuntu::RequestContextResolver that
    reaches out to the dbus daemon to resolve a given bus name to an
    apparmor profile. Remove obsolete query for the apparmor profile in
    ServiceSkeleton. Adjust the implementation in media::PlayerSkeleton
    to rely on Request{Authenticator, ContextResolver}. removed:
    src/core/media/apparmor.h added: src/core/media/apparmor/
    src/core/media/apparmor/context.cpp
    src/core/media/apparmor/context.h src/core/media/apparmor/dbus.h
    src/core/media/apparmor/ubuntu.cpp src/core/media/apparmor/ubuntu.h
  * Move src/core/media/call-monitor to src/core/media/telephony.
    Introduce a proper interface media::telephony::CallMonitor. Slightly
    adjust existing implementation based on Qt. Adjust
    media::ServiceImplementation to account for changes in
    media::telephony::CallMonitor.

  [ thomas-voss ]
  * Add an interface apparmor::ubuntu::RequestAuthenticator that is used
    to authenticate incoming open uri requests. Add an interface
    apparmor::ubuntu::RequestContextResolver that is used to resolve a
    dbus name to an apparmor::ubuntu::Context. Provide an implementation
    apparmor::ubuntu::ExistingAuthenticator that takes the impl. from
    player_skeleton.cpp and uses it to implement the interface. Provide
    an implementation apparmor::ubuntu::RequestContextResolver that
    reaches out to the dbus daemon to resolve a given bus name to an
    apparmor profile. Remove obsolete query for the apparmor profile in
    ServiceSkeleton. Adjust the implementation in media::PlayerSkeleton
    to rely on Request{Authenticator, ContextResolver}. removed:
    src/core/media/apparmor.h added: src/core/media/apparmor/
    src/core/media/apparmor/context.cpp
    src/core/media/apparmor/context.h src/core/media/apparmor/dbus.h
    src/core/media/apparmor/ubuntu.cpp src/core/media/apparmor/ubuntu.h
  * Add an interface media::ClientDeathObserver that abstracts away
    receiving key-based death notifications for clients associated to
    media::Player instances server-side Provide an implementation
    media::HybrisClientDeathObserver that relies on hybris and
    ultimately on Android's onBinderDied to receive death notifications.
    Adjust media::PlayerStub and media::PlayerImplementation to account
    for the new interface. Adjust the CMake setup for tests to link
    media-hub-service instead of recompiling large parts of the
    implementation classes.
  * Decouple PlayerSkeleton and PlayerImplementation by making
    PlayerImplementation being able to inherit from arbitrary base
    classes, as long as they provide the set of properties and signals
    defined by media::Player.
  * Decouple the ServiceSkeleton from the ServiceImplementation by
    introducing a common interface media::KeyedPlayerStore for storing
    running Player sessions indexed by the Player::Key. Provide a
    default implementation HashedKeyedPlayerStore relying on a hash map
    for keeping track of player instances. Adjust implementation to
    account for ServiceImplementation no longer inheriting from
    ServiceSkeleton.
  * Introduce a common class media::helper::ExternalHelpers that
    provides a convenient way to:
  * Introduce an interface media::RecorderObserver that allows the core
    classes to monitor the overall state of the system. Provide an
    implementation of media::RecorderObserver relying on Hybris to
    interface with the Android side. Adjust the ServiceImplementation to
    connect to the platform-default media::RecorderObserver.
  * Introduce an interface media::audio::OutputObserver that allows the
    core classes to observer the state of external audio outputs
    (headphones/headsets). Provide an implementation of
    media::audio::OutputObserver that relies on Pulseaudio to monitor
    the availability of ports on the default sink. Adjust
    media::ServiceImplementation to use media::audio::OutputObserver,
    defaulting to media::audio::PulseAudioOutputObserver.
  * Introduce an interface media::power::BatteryObserver to monitor the
    current battery level of the system. The core reacts to low/very low
    battery levels by pausing all multimedia playback sessions and
    resumes them whenever the user has been notified of the critical
    battery level. Provide an implementation of
    media::power::BatteryObserver using
    com.canonical.indicator.power.Battery. Adjust
    media::ServiceImplementation to use media::power::BatteryObserver.
  * Move gstreamer::Playbin implementation to its own cpp file, thus
    internalizing the Hybris setup portions. Make sure that media-hub-
    service knows about
    media::Player::Error::OutOfProcessBufferStreamingNotSupported by
    linking with media-hub-client.
  * Move src/core/media/call-monitor to src/core/media/telephony.
    Introduce a proper interface media::telephony::CallMonitor. Slightly
    adjust existing implementation based on Qt. Adjust
    media::ServiceImplementation to account for changes in
    media::telephony::CallMonitor.
  * Replace home-grown mask type for the video size with a std::tuple,
    i.e., media::video::Dimensions. Introduce a simple TaggedInteger
    class to distinguish between Width, Height and other dimensions.
    Adjust interfaces of media::Player to rely on the new type. Adjust
    implementation classes to account for interface changes. Adjust
    Codec implementation for sending the tagged integer via the bus.
    Adjust gstreamer::Engine and gstreamer::Playbin to hand out the
    correct types.

 -- CI Train Bot <ci-train-bot@canonical.com>  Fri, 20 Mar 2015 13:16:48 +0000

media-hub (2.0.0+15.04.20150303-0ubuntu2) vivid; urgency=medium

  * debian/control:
    - Removing pre-depends that are not required
    - Bumping standards-version to 3.9.6

 -- Ricardo Salveti de Araujo <ricardo.salveti@canonical.com>  Thu, 12 Mar 2015 00:05:27 -0300

media-hub (2.0.0+15.04.20150303-0ubuntu1) vivid; urgency=medium

  [ Ricardo Salveti de Araujo ]
  * Migrating tests to use ogg instead of mp3/avi removed:
    tests/h264.avi tests/test.mp3 added: tests/test-audio-1.ogg
    tests/test-video.ogg tests/test.mp3 renamed: tests/test.ogg =>
    tests/test-audio.ogg

 -- CI Train Bot <ci-train-bot@canonical.com>  Tue, 03 Mar 2015 22:56:52 +0000

media-hub (2.0.0+15.04.20150120-0ubuntu1) vivid; urgency=low

  [ Jim Hodapp ]
  * Error reporting all the way up to the app level from the playbin
    pipeline.

  [ Ubuntu daily release ]
  * New rebuild forced

 -- Ubuntu daily release <ps-jenkins@lists.canonical.com>  Tue, 20 Jan 2015 01:21:47 +0000

media-hub (2.0.0+15.04.20150116-0ubuntu1) vivid; urgency=low

  [ Jim Hodapp ]
  * Don't auto-resume playback of videos after a phone call ends. (LP:
    #1411273)

 -- Ubuntu daily release <ps-jenkins@lists.canonical.com>  Fri, 16 Jan 2015 18:17:56 +0000

media-hub (2.0.0+15.04.20150112.2-0ubuntu1) vivid; urgency=low

  [ Ubuntu daily release ]
  * New rebuild forced

  [ Ricardo Salveti de Araujo ]
  * service_implementation: adding debug for call started/ended signals.
    Make sure account and connection are available when setting up
    account manager (patch from Gustavo Boiko). call_monitor: don't
    check caps when hooking up on/off signals, until bug 1409125 is
    fixed. Enable parallel building . (LP: #1409125)

 -- Ubuntu daily release <ps-jenkins@lists.canonical.com>  Mon, 12 Jan 2015 21:38:39 +0000

media-hub (2.0.0+15.04.20150108-0ubuntu1) vivid; urgency=low

  [ Jim Hodapp ]
  * Pause playback when recording begins. (LP: #1398047)

  [ Ricardo Salveti de Araujo ]
  * call_monitor.cpp: waiting for bridge to be up, and also protecting
    the on_change call (LP: #1408137)

 -- Ubuntu daily release <ps-jenkins@lists.canonical.com>  Thu, 08 Jan 2015 12:58:01 +0000

media-hub (2.0.0+15.04.20141126.2-0ubuntu1) vivid; urgency=low

  [ Jim Hodapp ]
  * Resubmitting with prerequisite branch (LP: #1331041)

  [ Justin McPherson ]
  * Resubmitting with prerequisite branch (LP: #1331041)

 -- Ubuntu daily release <ps-jenkins@lists.canonical.com>  Wed, 26 Nov 2014 14:46:09 +0000

media-hub (2.0.0+15.04.20141120.1-0ubuntu1) vivid; urgency=low

  [ Jim Hodapp ]
  * Pause playback when a headphone is unplugged or an A2DP device is
    unpaired (LP: #1368300)

  [ Ricardo Mendoza ]
  * Pause playback when a headphone is unplugged or an A2DP device is
    unpaired (LP: #1368300)

 -- Ubuntu daily release <ps-jenkins@lists.canonical.com>  Thu, 20 Nov 2014 18:33:08 +0000

media-hub (2.0.0+15.04.20141111-0ubuntu1) vivid; urgency=low

  [ Ubuntu daily release ]
  * New rebuild forced

  [ Justin McPherson ]
  * #1239432 Music fails to pause on incoming/outgoing calls (LP:
    #1239432)

 -- Ubuntu daily release <ps-jenkins@lists.canonical.com>  Tue, 11 Nov 2014 20:18:50 +0000

media-hub (2.0.0+15.04.20141110.1-0ubuntu1) vivid; urgency=low

  [ thomas-voss ]
  * Bump build dependency on dbus-cpp to pull in exception safe dtor.
    (LP: #1390618)

 -- Ubuntu daily release <ps-jenkins@lists.canonical.com>  Mon, 10 Nov 2014 11:53:11 +0000

media-hub (2.0.0+15.04.20141105.1-0ubuntu1) vivid; urgency=low

  [ Ricardo Mendoza ]
  * Use new hybris interface to correctly register for client deaths.
    (LP: #1380848)

 -- Ubuntu daily release <ps-jenkins@lists.canonical.com>  Wed, 05 Nov 2014 20:41:14 +0000

media-hub (2.0.0+15.04.20141105-0ubuntu1) vivid; urgency=low

  [ thomas-voss ]
  * Disconnect signal translation layer on destruction. (LP: #1386803)

 -- Ubuntu daily release <ps-jenkins@lists.canonical.com>  Wed, 05 Nov 2014 08:24:08 +0000

media-hub (2.0.0+15.04.20141104-0ubuntu1) vivid; urgency=low

  * New rebuild forced

 -- Ubuntu daily release <ps-jenkins@lists.canonical.com>  Tue, 04 Nov 2014 06:10:54 +0000

media-hub (2.0.0+14.10.20141030~rtm-0ubuntu1) 14.09; urgency=low

  [ thomas-voss ]
  * Bump build dependency. (LP: #1386803)

 -- Ubuntu daily release <ps-jenkins@lists.canonical.com>  Thu, 30 Oct 2014 14:29:53 +0000

media-hub (2.0.0+14.10.20141024~rtm-0ubuntu1) 14.09; urgency=low

  [ Alberto Aguirre ]
  * No change, package rebuild

 -- Ubuntu daily release <ps-jenkins@lists.canonical.com>  Fri, 24 Oct 2014 13:04:48 +0000

media-hub (2.0.0+14.10.20141020-0ubuntu1) utopic; urgency=low

  [ Alberto Aguirre ]
  * Move worker thread from player stub to service stub.

 -- Ubuntu daily release <ps-jenkins@lists.canonical.com>  Mon, 20 Oct 2014 13:47:46 +0000

media-hub (2.0.0+14.10.20141016-0ubuntu1) 14.09; urgency=low

  [ Jim Hodapp ]
  * Add an Orientation property which will indicate how the video should
    be rotated for playback vs how it was recorded. Get the video frame
    height/width from mirsink and pass it to the media-hub client via a
    Signal. (LP: #1191934)

  [ Ubuntu daily release ]
  * New rebuild forced

 -- Ubuntu daily release <ps-jenkins@lists.canonical.com>  Thu, 16 Oct 2014 20:02:01 +0000

media-hub (2.0.0+14.10.20141015.1-0ubuntu1) 14.09; urgency=low

  [ Ubuntu daily release ]
  * New rebuild forced

  [ Ricardo Mendoza ]
  * Make use of MediaRecorderObserver interface from hybris to register
    as listeners for recording operations, so that we can then decide
    whether to hold a screen lock or not. (LP: #1362658)

 -- Ubuntu daily release <ps-jenkins@lists.canonical.com>  Wed, 15 Oct 2014 21:15:45 +0000

media-hub (2.0.0+14.10.20141015-0ubuntu1) 14.09; urgency=low

  [ Jamie Strandboge ]
  * debian/usr.bin.media-hub-server: update for recent denials: allow
    read access to /etc/udev/udev.conf (LP: #1356883). add video
    abstraction. silence access to /run/udev/data/** like we do
    elsewhere. allow read on /dev/video*. allow read on
    /sys/devices/**/video4linux/video**. allow read on
    /sys/devices/**/video4linux/**/uevent (LP: #1356883)
  * debian/usr.bin.media-hub-server: allow reads on custom sounds (LP:
    #1377966) (LP: #1377966)

 -- Ubuntu daily release <ps-jenkins@lists.canonical.com>  Wed, 15 Oct 2014 17:45:58 +0000

media-hub (2.0.0+14.10.20141014-0ubuntu1) utopic; urgency=low

  [ thomas-voss ]
  * Only expose the service as MPRIS instance if explicitly requested
    via env variable. (LP: #1381069)

 -- Ubuntu daily release <ps-jenkins@lists.canonical.com>  Tue, 14 Oct 2014 17:37:41 +0000

media-hub (2.0.0+14.10.20141010-0ubuntu1) utopic; urgency=low

  [ Alberto Aguirre ]
  * Fix potential access to dead objects. (LP: #1364483)

 -- Ubuntu daily release <ps-jenkins@lists.canonical.com>  Fri, 10 Oct 2014 19:46:25 +0000

media-hub (2.0.0+14.10.20140926-0ubuntu1) utopic; urgency=low

  [ Alberto Aguirre ]
  * Prevent dead object access by asynchronous calls to clear_wakelock
    in media::PlayerImplementation::Private
  * Fix self deadlock when clients disconnect from media::Player

 -- Ubuntu daily release <ps-jenkins@lists.canonical.com>  Fri, 26 Sep 2014 04:06:06 +0000

media-hub (2.0.0+14.10.20140917-0ubuntu1) utopic; urgency=low

  [ Alberto Aguirre ]
  * Fix wake lock state machine and subtle race conditions on wake lock
    refcounts. (LP: #1368786)

 -- Ubuntu daily release <ps-jenkins@lists.canonical.com>  Wed, 17 Sep 2014 19:59:51 +0000

media-hub (2.0.0+14.10.20140910.2-0ubuntu1) utopic; urgency=medium

  [ Thomas Voß ]
  * Bump major version to account for signature changes in public interface. 

  [ Ubuntu daily release ]
  * debian/libmedia-hub-common2.symbols: auto-update to released version

  [ thomas-voss ]
  * Get rid of custom macros and use the ones provided by dbus-cpp.
    Adjust to changes due to making org.mpris.MediaPlayer2.Player
    compliant to the spec.

 -- Ubuntu daily release <ps-jenkins@lists.canonical.com>  Wed, 10 Sep 2014 21:11:02 +0000

media-hub (1.0.0+14.10.20140908-0ubuntu1) utopic; urgency=low

  [ Jim Hodapp ]
  * When power hits the low or very low levels, pause all Players with
    role of multimedia. When the warning notification is cleared from
    the screen, resume playback.

  [ Ricardo Salveti de Araujo ]
  * playbin: fixing audio-sink gst property name

 -- Ubuntu daily release <ps-jenkins@lists.canonical.com>  Mon, 08 Sep 2014 14:26:38 +0000

media-hub (1.0.0+14.10.20140829.1-0ubuntu1) utopic; urgency=low

  [ Jim Hodapp ]
  * Add an audio stream role that allows the client app to categorize
    what type of audio stream it's requesting playback for. Pause
    playback of playing Players only if the requesting Player and other
    Player are both of role multimedia .

 -- Ubuntu daily release <ps-jenkins@lists.canonical.com>  Fri, 29 Aug 2014 21:47:29 +0000

media-hub (1.0.0+14.10.20140818-0ubuntu1) utopic; urgency=low

  [ Jim Hodapp ]
  * Allow confined apps to play sounds from /usr/share/sounds

  [ CI bot ]
  * Allow confined apps to play sounds from /usr/share/sounds.
    debian/usr.bin.media-hub-server: remove 'audit deny owner /** m,'
    since it. is overriding the rule to allow mmap of /tmp/orcexec files
    (AppArmor will still deny other mmap access) - LP: #1357348 (LP:
    #1357348)

 -- Ubuntu daily release <ps-jenkins@lists.canonical.com>  Mon, 18 Aug 2014 20:12:10 +0000

media-hub (1.0.0+14.10.20140813-0ubuntu2) utopic; urgency=medium

  * debian/usr.bin.media-hub-server: remove 'audit deny owner /** m,' since it
    is overriding the rule to allow mmap of /tmp/orcexec files (AppArmor will
    still deny other mmap access)
    - LP: #1357348

 -- Jamie Strandboge <jamie@ubuntu.com>  Fri, 15 Aug 2014 07:22:05 -0500

media-hub (1.0.0+14.10.20140813-0ubuntu1) utopic; urgency=low

  [ Jim Hodapp ]
  * Allow music to advance to the next song when the device is not
    charging (LP: #1342351)

  [ Jim Hodapp<jim.hodapp@canonical.com> ]
  * Allow music to advance to the next song when the device is not
    charging (LP: #1342351)

 -- Ubuntu daily release <ps-jenkins@lists.canonical.com>  Wed, 13 Aug 2014 01:42:00 +0000

media-hub (1.0.0+14.10.20140808.1-0ubuntu1) utopic; urgency=low

  [ Ubuntu daily release ]
  * New rebuild forced

  [ Ricardo Salveti de Araujo ]
  * add /media to allowed playback paths for SD card support

  [ Oliver Grawert ]
  * add /media to allowed playback paths for SD card support

 -- Ubuntu daily release <ps-jenkins@lists.canonical.com>  Fri, 08 Aug 2014 02:29:10 +0000

media-hub (1.0.0+14.10.20140731-0ubuntu1) utopic; urgency=low

  [ Jim Hodapp ]
  * Allow mmap access for media-hub-server to /tmp/orcexec* to fix
    apparmor denials (LP: #1350870)

 -- Ubuntu daily release <ps-jenkins@lists.canonical.com>  Thu, 31 Jul 2014 17:04:25 +0000

media-hub (1.0.0+14.10.20140724.1-0ubuntu1) utopic; urgency=medium

  [ Alfonso Sanchez-Beato (email Canonical) ]
  * Fix 720p limit for OEM device

 -- Ubuntu daily release <ps-jenkins@lists.canonical.com>  Thu, 24 Jul 2014 14:37:18 +0000

media-hub (1.0.0+14.10.20140722-0ubuntu1) utopic; urgency=low

  [ thomas-voss ]
  * Bump major revision and so name to account for toolchain update.

  [ Steve Langasek ]
  * Bump major revision and so name to account for toolchain update.

 -- Ubuntu daily release <ps-jenkins@lists.canonical.com>  Tue, 22 Jul 2014 01:45:03 +0000

media-hub (0.0.2+14.10.20140715-0ubuntu1) utopic; urgency=low

  * New rebuild forced

 -- Ubuntu daily release <ps-jenkins@lists.canonical.com>  Tue, 15 Jul 2014 14:16:45 +0000

media-hub (0.0.2+14.10.20140710-0ubuntu1) utopic; urgency=low

  [ Ricardo Mendoza ]
  * Increase default timeout for MPRIS handlers. (Author: Alfonso
    Sanchez-Beato)

 -- Ubuntu daily release <ps-jenkins@lists.canonical.com>  Thu, 10 Jul 2014 12:57:59 +0000

media-hub (0.0.2+14.10.20140624.4-0ubuntu3) utopic; urgency=medium

  * apparmor: add missing proc file used by the mediatek soc

 -- Ricardo Salveti de Araujo <ricardo.salveti@canonical.com>  Tue, 01 Jul 2014 11:16:54 +0800

media-hub (0.0.2+14.10.20140624.4-0ubuntu2) utopic; urgency=medium

  * debian/usr.bin.media-hub-server:
    - allow create of ~/.cache/gstreamer*/
    - allow ix for gst-plugin-scanner
    - allow playing of camera_click.ogg
    - allow us to ptrace read ourselves

 -- Jamie Strandboge <jamie@ubuntu.com>  Thu, 26 Jun 2014 22:55:41 -0500

media-hub (0.0.2+14.10.20140624.4-0ubuntu1) utopic; urgency=low

  [ Alberto Aguirre ]
  * Use new interface for keeping display on.

 -- Ubuntu daily release <ps-jenkins@lists.canonical.com>  Tue, 24 Jun 2014 22:34:29 +0000

media-hub (0.0.2+14.10.20140521-0ubuntu1) utopic; urgency=low

  [ Jim Hodapp ]
  * Whitelist gallery app to be able to play media in ~/Videos and
    ~/Music unti the trusted helper is ready

 -- Ubuntu daily release <ps-jenkins@lists.canonical.com>  Wed, 21 May 2014 08:40:05 +0000

media-hub (0.0.2+14.10.20140520.1-0ubuntu1) utopic; urgency=low

  [ Oliver Grawert ]
  * make sure media-hub-server only starts on real ubuntu-touch sessions (i.e.
    not in the new unity8 desktop session which lacks the codecs)
    (LP: 1321204)

 -- Ubuntu daily release <ps-jenkins@lists.canonical.com>  Tue, 20 May 2014 11:59:10 +0000

media-hub (0.0.2+14.10.20140507-0ubuntu1) utopic; urgency=medium

  [ Ricardo Mendoza ]
  * Toolchain change, patch version bump.

 -- Ubuntu daily release <ps-jenkins@lists.canonical.com>  Wed, 07 May 2014 10:49:50 +0000

media-hub (0.0.1+14.10.20140430-0ubuntu1) utopic; urgency=medium

  [ Sergio Schvezov ]
  * Repackaging from original music-hub.
  * Polishing packaging.
  * Enable the position property for getting the current playback
    position. Added duration to the dbus interface. Also added a service
    acceptance test for position and duration.
  * Make sure seek_to sends a reply to the client. Disabled
    position/duration test for now.

  [ Jim Hodapp ]
  * Modify directory structure to be generic media-hub instead of music-
    specific.
  * Added README file which describes how to build and how to run the
    tests. Also changed the namespaces to be the more general
    core::ubuntu::media instead of music-specific.
  * Removed com directory since it's no longer needed. All source under
    com was moved to core.
  * Removed com include directory since it's no longer needed. All
    source under com was moved to core.
  * Enable adding a videosink to the playbin pipeline. Added a couple of
    unit tests that test hardware decoding/software rendering, pause,
    play, seek and stop.
  * Added a very simple media-hub-server, which is the server side of
    the dbus MPRIS interface. Will fill this out more in the future to
    make it a full daemon.
  * Merged with EOS branch from tvoss. Added on_frame_available listener
    and callback. Create a decoding session and pass it to the hybris
    layer. Allow playback to work again after a client quits or dies.
    Added two new properties to see if the opened media is video or
    audio. Background playlist support. Add powerd control interface.
    One Engine instance per PlayerImplementation instance instead of one
    global Engine instance. Pause other playing sessions when starting
    playback of a new foreground player. Emit a PlaybackStatusChanged
    signal so that qtubuntu-media knows when PlaybackStatus changes from
    underneath it. Use GST_SEEK_FLAG_KEY_UNIT instead because seeking
    doesn't perform well enough with GST_SEEK_FLAG_ACCURATE .

  [ thomas-voss ]
  * Ramp up acceptance testing.
  * WIP.
  * Add stub and skeleton implementations.
  * Add first wave of acceptance tests and ensure that they are passing.
  * More refactoring of local spike.
  * More tests passing.
  * Add missing build dep on google-mock.
  * Add missing build-dependency on libgstreamer1.0-dev.
  * Add missing build dependencies.
  * Fix build dependencies on libboost-system-dev. Disable two failing
    tests.
  * Add build-dependency on libboost-program-options-dev.
  * Add fakesink for testing purposes.
  * Ensure that the audio sink is set to a fake sink for unit testing
    purposes.
  * Merged lp:~thomas-voss/media-hub/switch-to-properties-cpp

  [ Thomas Voß ]
  * Initial commit.
  * Added packaging setup.
  * Add backend and server implementation headers.

 -- Ubuntu daily release <ps-jenkins@lists.canonical.com>  Wed, 30 Apr 2014 01:16:41 +0000<|MERGE_RESOLUTION|>--- conflicted
+++ resolved
@@ -1,4 +1,3 @@
-<<<<<<< HEAD
 media-hub (3.2.0+15.04.20150904-0ubuntu1) UNRELEASED; urgency=medium
 
   * Make sure the correct player is set as the current player controled by
@@ -8,7 +7,7 @@
     playlist.
 
  -- phablet <phablet@ubuntu-phablet>  Tue, 08 Sep 2015 17:18:15 -0400
-=======
+
 media-hub (3.1.0+15.04.20150923.1-0ubuntu1) vivid; urgency=medium
 
   [ Simon Fels ]
@@ -19,7 +18,6 @@
   * No-change rebuild.
 
  -- Simon Fels <simon.busch@canonical.com>  Wed, 23 Sep 2015 14:23:10 +0000
->>>>>>> ccc424b3
 
 media-hub (3.1.0+15.04.20150904-0ubuntu1) vivid; urgency=medium
 
