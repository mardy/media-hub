<<<<<<< HEAD
media-hub (2.0.0+14.10.20141016-0ubuntu1) 14.09; urgency=low

  [ Jim Hodapp ]
  * Add an Orientation property which will indicate how the video should
    be rotated for playback vs how it was recorded. Get the video frame
    height/width from mirsink and pass it to the media-hub client via a
    Signal. (LP: #1191934)

  [ Ubuntu daily release ]
  * New rebuild forced

 -- Ubuntu daily release <ps-jenkins@lists.canonical.com>  Thu, 16 Oct 2014 20:02:01 +0000
=======
media-hub (2.0.0+14.10.20141020-0ubuntu1) utopic; urgency=low

  [ Alberto Aguirre ]
  * Move worker thread from player stub to service stub.

 -- Ubuntu daily release <ps-jenkins@lists.canonical.com>  Mon, 20 Oct 2014 13:47:46 +0000
>>>>>>> 5feb8a90

media-hub (2.0.0+14.10.20141015.1-0ubuntu1) 14.09; urgency=low

  [ Ubuntu daily release ]
  * New rebuild forced

  [ Ricardo Mendoza ]
  * Make use of MediaRecorderObserver interface from hybris to register
    as listeners for recording operations, so that we can then decide
    whether to hold a screen lock or not. (LP: #1362658)

 -- Ubuntu daily release <ps-jenkins@lists.canonical.com>  Wed, 15 Oct 2014 21:15:45 +0000

media-hub (2.0.0+14.10.20141015-0ubuntu1) 14.09; urgency=low

  [ Jamie Strandboge ]
  * debian/usr.bin.media-hub-server: update for recent denials: allow
    read access to /etc/udev/udev.conf (LP: #1356883). add video
    abstraction. silence access to /run/udev/data/** like we do
    elsewhere. allow read on /dev/video*. allow read on
    /sys/devices/**/video4linux/video**. allow read on
    /sys/devices/**/video4linux/**/uevent (LP: #1356883)
  * debian/usr.bin.media-hub-server: allow reads on custom sounds (LP:
    #1377966) (LP: #1377966)

 -- Ubuntu daily release <ps-jenkins@lists.canonical.com>  Wed, 15 Oct 2014 17:45:58 +0000

media-hub (2.0.0+14.10.20141014-0ubuntu1) utopic; urgency=low

  [ thomas-voss ]
  * Only expose the service as MPRIS instance if explicitly requested
    via env variable. (LP: #1381069)

 -- Ubuntu daily release <ps-jenkins@lists.canonical.com>  Tue, 14 Oct 2014 17:37:41 +0000

media-hub (2.0.0+14.10.20141010-0ubuntu1) utopic; urgency=low

  [ Alberto Aguirre ]
  * Fix potential access to dead objects. (LP: #1364483)

 -- Ubuntu daily release <ps-jenkins@lists.canonical.com>  Fri, 10 Oct 2014 19:46:25 +0000

media-hub (2.0.0+14.10.20140926-0ubuntu1) utopic; urgency=low

  [ Alberto Aguirre ]
  * Prevent dead object access by asynchronous calls to clear_wakelock
    in media::PlayerImplementation::Private
  * Fix self deadlock when clients disconnect from media::Player

 -- Ubuntu daily release <ps-jenkins@lists.canonical.com>  Fri, 26 Sep 2014 04:06:06 +0000

media-hub (2.0.0+14.10.20140917-0ubuntu1) utopic; urgency=low

  [ Alberto Aguirre ]
  * Fix wake lock state machine and subtle race conditions on wake lock
    refcounts. (LP: #1368786)

 -- Ubuntu daily release <ps-jenkins@lists.canonical.com>  Wed, 17 Sep 2014 19:59:51 +0000

media-hub (2.0.0+14.10.20140910.2-0ubuntu1) utopic; urgency=medium

  [ Thomas Voß ]
  * Bump major version to account for signature changes in public interface. 

  [ Ubuntu daily release ]
  * debian/libmedia-hub-common2.symbols: auto-update to released version

  [ thomas-voss ]
  * Get rid of custom macros and use the ones provided by dbus-cpp.
    Adjust to changes due to making org.mpris.MediaPlayer2.Player
    compliant to the spec.

 -- Ubuntu daily release <ps-jenkins@lists.canonical.com>  Wed, 10 Sep 2014 21:11:02 +0000

media-hub (1.0.0+14.10.20140908-0ubuntu1) utopic; urgency=low

  [ Jim Hodapp ]
  * When power hits the low or very low levels, pause all Players with
    role of multimedia. When the warning notification is cleared from
    the screen, resume playback.

  [ Ricardo Salveti de Araujo ]
  * playbin: fixing audio-sink gst property name

 -- Ubuntu daily release <ps-jenkins@lists.canonical.com>  Mon, 08 Sep 2014 14:26:38 +0000

media-hub (1.0.0+14.10.20140829.1-0ubuntu1) utopic; urgency=low

  [ Jim Hodapp ]
  * Add an audio stream role that allows the client app to categorize
    what type of audio stream it's requesting playback for. Pause
    playback of playing Players only if the requesting Player and other
    Player are both of role multimedia .

 -- Ubuntu daily release <ps-jenkins@lists.canonical.com>  Fri, 29 Aug 2014 21:47:29 +0000

media-hub (1.0.0+14.10.20140818-0ubuntu1) utopic; urgency=low

  [ Jim Hodapp ]
  * Allow confined apps to play sounds from /usr/share/sounds

  [ CI bot ]
  * Allow confined apps to play sounds from /usr/share/sounds.
    debian/usr.bin.media-hub-server: remove 'audit deny owner /** m,'
    since it. is overriding the rule to allow mmap of /tmp/orcexec files
    (AppArmor will still deny other mmap access) - LP: #1357348 (LP:
    #1357348)

 -- Ubuntu daily release <ps-jenkins@lists.canonical.com>  Mon, 18 Aug 2014 20:12:10 +0000

media-hub (1.0.0+14.10.20140813-0ubuntu2) utopic; urgency=medium

  * debian/usr.bin.media-hub-server: remove 'audit deny owner /** m,' since it
    is overriding the rule to allow mmap of /tmp/orcexec files (AppArmor will
    still deny other mmap access)
    - LP: #1357348

 -- Jamie Strandboge <jamie@ubuntu.com>  Fri, 15 Aug 2014 07:22:05 -0500

media-hub (1.0.0+14.10.20140813-0ubuntu1) utopic; urgency=low

  [ Jim Hodapp ]
  * Allow music to advance to the next song when the device is not
    charging (LP: #1342351)

  [ Jim Hodapp<jim.hodapp@canonical.com> ]
  * Allow music to advance to the next song when the device is not
    charging (LP: #1342351)

 -- Ubuntu daily release <ps-jenkins@lists.canonical.com>  Wed, 13 Aug 2014 01:42:00 +0000

media-hub (1.0.0+14.10.20140808.1-0ubuntu1) utopic; urgency=low

  [ Ubuntu daily release ]
  * New rebuild forced

  [ Ricardo Salveti de Araujo ]
  * add /media to allowed playback paths for SD card support

  [ Oliver Grawert ]
  * add /media to allowed playback paths for SD card support

 -- Ubuntu daily release <ps-jenkins@lists.canonical.com>  Fri, 08 Aug 2014 02:29:10 +0000

media-hub (1.0.0+14.10.20140731-0ubuntu1) utopic; urgency=low

  [ Jim Hodapp ]
  * Allow mmap access for media-hub-server to /tmp/orcexec* to fix
    apparmor denials (LP: #1350870)

 -- Ubuntu daily release <ps-jenkins@lists.canonical.com>  Thu, 31 Jul 2014 17:04:25 +0000

media-hub (1.0.0+14.10.20140724.1-0ubuntu1) utopic; urgency=medium

  [ Alfonso Sanchez-Beato (email Canonical) ]
  * Fix 720p limit for OEM device

 -- Ubuntu daily release <ps-jenkins@lists.canonical.com>  Thu, 24 Jul 2014 14:37:18 +0000

media-hub (1.0.0+14.10.20140722-0ubuntu1) utopic; urgency=low

  [ thomas-voss ]
  * Bump major revision and so name to account for toolchain update.

  [ Steve Langasek ]
  * Bump major revision and so name to account for toolchain update.

 -- Ubuntu daily release <ps-jenkins@lists.canonical.com>  Tue, 22 Jul 2014 01:45:03 +0000

media-hub (0.0.2+14.10.20140715-0ubuntu1) utopic; urgency=low

  * New rebuild forced

 -- Ubuntu daily release <ps-jenkins@lists.canonical.com>  Tue, 15 Jul 2014 14:16:45 +0000

media-hub (0.0.2+14.10.20140710-0ubuntu1) utopic; urgency=low

  [ Ricardo Mendoza ]
  * Increase default timeout for MPRIS handlers. (Author: Alfonso
    Sanchez-Beato)

 -- Ubuntu daily release <ps-jenkins@lists.canonical.com>  Thu, 10 Jul 2014 12:57:59 +0000

media-hub (0.0.2+14.10.20140624.4-0ubuntu3) utopic; urgency=medium

  * apparmor: add missing proc file used by the mediatek soc

 -- Ricardo Salveti de Araujo <ricardo.salveti@canonical.com>  Tue, 01 Jul 2014 11:16:54 +0800

media-hub (0.0.2+14.10.20140624.4-0ubuntu2) utopic; urgency=medium

  * debian/usr.bin.media-hub-server:
    - allow create of ~/.cache/gstreamer*/
    - allow ix for gst-plugin-scanner
    - allow playing of camera_click.ogg
    - allow us to ptrace read ourselves

 -- Jamie Strandboge <jamie@ubuntu.com>  Thu, 26 Jun 2014 22:55:41 -0500

media-hub (0.0.2+14.10.20140624.4-0ubuntu1) utopic; urgency=low

  [ Alberto Aguirre ]
  * Use new interface for keeping display on.

 -- Ubuntu daily release <ps-jenkins@lists.canonical.com>  Tue, 24 Jun 2014 22:34:29 +0000

media-hub (0.0.2+14.10.20140521-0ubuntu1) utopic; urgency=low

  [ Jim Hodapp ]
  * Whitelist gallery app to be able to play media in ~/Videos and
    ~/Music unti the trusted helper is ready

 -- Ubuntu daily release <ps-jenkins@lists.canonical.com>  Wed, 21 May 2014 08:40:05 +0000

media-hub (0.0.2+14.10.20140520.1-0ubuntu1) utopic; urgency=low

  [ Oliver Grawert ]
  * make sure media-hub-server only starts on real ubuntu-touch sessions (i.e.
    not in the new unity8 desktop session which lacks the codecs)
    (LP: 1321204)

 -- Ubuntu daily release <ps-jenkins@lists.canonical.com>  Tue, 20 May 2014 11:59:10 +0000

media-hub (0.0.2+14.10.20140507-0ubuntu1) utopic; urgency=medium

  [ Ricardo Mendoza ]
  * Toolchain change, patch version bump.

 -- Ubuntu daily release <ps-jenkins@lists.canonical.com>  Wed, 07 May 2014 10:49:50 +0000

media-hub (0.0.1+14.10.20140430-0ubuntu1) utopic; urgency=medium

  [ Sergio Schvezov ]
  * Repackaging from original music-hub.
  * Polishing packaging.
  * Enable the position property for getting the current playback
    position. Added duration to the dbus interface. Also added a service
    acceptance test for position and duration.
  * Make sure seek_to sends a reply to the client. Disabled
    position/duration test for now.

  [ Jim Hodapp ]
  * Modify directory structure to be generic media-hub instead of music-
    specific.
  * Added README file which describes how to build and how to run the
    tests. Also changed the namespaces to be the more general
    core::ubuntu::media instead of music-specific.
  * Removed com directory since it's no longer needed. All source under
    com was moved to core.
  * Removed com include directory since it's no longer needed. All
    source under com was moved to core.
  * Enable adding a videosink to the playbin pipeline. Added a couple of
    unit tests that test hardware decoding/software rendering, pause,
    play, seek and stop.
  * Added a very simple media-hub-server, which is the server side of
    the dbus MPRIS interface. Will fill this out more in the future to
    make it a full daemon.
  * Merged with EOS branch from tvoss. Added on_frame_available listener
    and callback. Create a decoding session and pass it to the hybris
    layer. Allow playback to work again after a client quits or dies.
    Added two new properties to see if the opened media is video or
    audio. Background playlist support. Add powerd control interface.
    One Engine instance per PlayerImplementation instance instead of one
    global Engine instance. Pause other playing sessions when starting
    playback of a new foreground player. Emit a PlaybackStatusChanged
    signal so that qtubuntu-media knows when PlaybackStatus changes from
    underneath it. Use GST_SEEK_FLAG_KEY_UNIT instead because seeking
    doesn't perform well enough with GST_SEEK_FLAG_ACCURATE .

  [ thomas-voss ]
  * Ramp up acceptance testing.
  * WIP.
  * Add stub and skeleton implementations.
  * Add first wave of acceptance tests and ensure that they are passing.
  * More refactoring of local spike.
  * More tests passing.
  * Add missing build dep on google-mock.
  * Add missing build-dependency on libgstreamer1.0-dev.
  * Add missing build dependencies.
  * Fix build dependencies on libboost-system-dev. Disable two failing
    tests.
  * Add build-dependency on libboost-program-options-dev.
  * Add fakesink for testing purposes.
  * Ensure that the audio sink is set to a fake sink for unit testing
    purposes.
  * Merged lp:~thomas-voss/media-hub/switch-to-properties-cpp

  [ Thomas Voß ]
  * Initial commit.
  * Added packaging setup.
  * Add backend and server implementation headers.

 -- Ubuntu daily release <ps-jenkins@lists.canonical.com>  Wed, 30 Apr 2014 01:16:41 +0000<|MERGE_RESOLUTION|>--- conflicted
+++ resolved
@@ -1,4 +1,10 @@
-<<<<<<< HEAD
+media-hub (2.0.0+14.10.20141020-0ubuntu1) utopic; urgency=low
+
+  [ Alberto Aguirre ]
+  * Move worker thread from player stub to service stub.
+
+ -- Ubuntu daily release <ps-jenkins@lists.canonical.com>  Mon, 20 Oct 2014 13:47:46 +0000
+
 media-hub (2.0.0+14.10.20141016-0ubuntu1) 14.09; urgency=low
 
   [ Jim Hodapp ]
@@ -11,14 +17,6 @@
   * New rebuild forced
 
  -- Ubuntu daily release <ps-jenkins@lists.canonical.com>  Thu, 16 Oct 2014 20:02:01 +0000
-=======
-media-hub (2.0.0+14.10.20141020-0ubuntu1) utopic; urgency=low
-
-  [ Alberto Aguirre ]
-  * Move worker thread from player stub to service stub.
-
- -- Ubuntu daily release <ps-jenkins@lists.canonical.com>  Mon, 20 Oct 2014 13:47:46 +0000
->>>>>>> 5feb8a90
 
 media-hub (2.0.0+14.10.20141015.1-0ubuntu1) 14.09; urgency=low
 
