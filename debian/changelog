--- conflicted
+++ resolved
@@ -1,7 +1,14 @@
-<<<<<<< HEAD
-media-hub (4.0.0+15.10.20150907-0ubuntu1) wily; urgency=medium
-=======
-media-hub (3.2.0+15.04.20151014-0ubuntu1) vivid; urgency=medium
+media-hub (4.1.0+15.10.20151016-0ubuntu1) UNRELEASED; urgency=medium
+
+  [ Simon Fels ]
+  * Prevent us from leaking file descriptors and memory due to not releasing
+    gstreamer elements correctly.
+
+  [ Alfonso Sanchez-Beato ]
+  * Avoid getting additional references for audio_sink, which were not
+    being freed. Also, remove unneeded unrefs that must be performed in
+    gstreamer instead.
+  * Emit CanPlay, CanPause, and CanGo[Next|Previous] in the mpris object path
 
   [ Jim Hodapp ]
   * Make sure the correct player is set as the current player controled by
@@ -10,32 +17,10 @@
     true if the loop_status is currently set to loop over the entire
     playlist.
 
-  [ CI Train Bot ]
-  * No-change rebuild.
-
- -- CI Train Bot <ci-train-bot@canonical.com>  Wed, 14 Oct 2015 20:58:32 +0000
-
-media-hub (3.1.0+15.04.20151002-0ubuntu1) vivid; urgency=medium
-
-  * Avoid getting additional references for audio_sink, which were not
-    being freed. Also, remove unneeded unrefs that must be performed in
-    gstreamer instead.
-
- -- Alfonso Sanchez-Beato <alfonso.sanchez-beato@canonical.com>  Fri, 02 Oct 2015 14:23:08 +0000
-
-media-hub (3.1.0+15.04.20150923.1-0ubuntu1) vivid; urgency=medium
-
-  [ Simon Fels ]
-  * Prevent us from leaking file descriptors and memory due to not releasing
-    gstreamer elements correctly.
-
-  [ CI Train Bot ]
-  * No-change rebuild.
-
- -- Simon Fels <simon.busch@canonical.com>  Wed, 23 Sep 2015 14:23:10 +0000
-
-media-hub (3.1.0+15.04.20150904-0ubuntu1) vivid; urgency=medium
->>>>>>> 84ce36ab
+
+ -- Alfonso Sanchez-Beato (email Canonical) <alfonso.sanchez-beato@canonical.com>  Fri, 16 Oct 2015 10:28:38 +0200
+
+media-hub (4.0.0+15.10.20150907-0ubuntu1) wily; urgency=medium
 
   * Gather information about missing codecs and selected streams from
     gstreamer so we have more information on whether we should play the
