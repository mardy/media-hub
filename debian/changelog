<<<<<<< HEAD
media-hub (2.0.0) UNRELEASED; urgency=medium

  * Bump major version to account for signature changes in public interface. 

 -- Thomas Voß <thomas.voss@canonical.com>  Thu, 28 Aug 2014 09:10:33 +0200
=======
media-hub (1.0.0+14.10.20140829.1-0ubuntu1) utopic; urgency=low

  [ Jim Hodapp ]
  * Add an audio stream role that allows the client app to categorize
    what type of audio stream it's requesting playback for. Pause
    playback of playing Players only if the requesting Player and other
    Player are both of role multimedia .

 -- Ubuntu daily release <ps-jenkins@lists.canonical.com>  Fri, 29 Aug 2014 21:47:29 +0000
>>>>>>> fc3d5b82

media-hub (1.0.0+14.10.20140818-0ubuntu1) utopic; urgency=low

  [ Jim Hodapp ]
  * Allow confined apps to play sounds from /usr/share/sounds

  [ CI bot ]
  * Allow confined apps to play sounds from /usr/share/sounds.
    debian/usr.bin.media-hub-server: remove 'audit deny owner /** m,'
    since it. is overriding the rule to allow mmap of /tmp/orcexec files
    (AppArmor will still deny other mmap access) - LP: #1357348 (LP:
    #1357348)

 -- Ubuntu daily release <ps-jenkins@lists.canonical.com>  Mon, 18 Aug 2014 20:12:10 +0000

media-hub (1.0.0+14.10.20140813-0ubuntu2) utopic; urgency=medium

  * debian/usr.bin.media-hub-server: remove 'audit deny owner /** m,' since it
    is overriding the rule to allow mmap of /tmp/orcexec files (AppArmor will
    still deny other mmap access)
    - LP: #1357348

 -- Jamie Strandboge <jamie@ubuntu.com>  Fri, 15 Aug 2014 07:22:05 -0500

media-hub (1.0.0+14.10.20140813-0ubuntu1) utopic; urgency=low

  [ Jim Hodapp ]
  * Allow music to advance to the next song when the device is not
    charging (LP: #1342351)

  [ Jim Hodapp<jim.hodapp@canonical.com> ]
  * Allow music to advance to the next song when the device is not
    charging (LP: #1342351)

 -- Ubuntu daily release <ps-jenkins@lists.canonical.com>  Wed, 13 Aug 2014 01:42:00 +0000

media-hub (1.0.0+14.10.20140808.1-0ubuntu1) utopic; urgency=low

  [ Ubuntu daily release ]
  * New rebuild forced

  [ Ricardo Salveti de Araujo ]
  * add /media to allowed playback paths for SD card support

  [ Oliver Grawert ]
  * add /media to allowed playback paths for SD card support

 -- Ubuntu daily release <ps-jenkins@lists.canonical.com>  Fri, 08 Aug 2014 02:29:10 +0000

media-hub (1.0.0+14.10.20140731-0ubuntu1) utopic; urgency=low

  [ Jim Hodapp ]
  * Allow mmap access for media-hub-server to /tmp/orcexec* to fix
    apparmor denials (LP: #1350870)

 -- Ubuntu daily release <ps-jenkins@lists.canonical.com>  Thu, 31 Jul 2014 17:04:25 +0000

media-hub (1.0.0+14.10.20140724.1-0ubuntu1) utopic; urgency=medium

  [ Alfonso Sanchez-Beato (email Canonical) ]
  * Fix 720p limit for OEM device

 -- Ubuntu daily release <ps-jenkins@lists.canonical.com>  Thu, 24 Jul 2014 14:37:18 +0000

media-hub (1.0.0+14.10.20140722-0ubuntu1) utopic; urgency=low

  [ thomas-voss ]
  * Bump major revision and so name to account for toolchain update.

  [ Steve Langasek ]
  * Bump major revision and so name to account for toolchain update.

 -- Ubuntu daily release <ps-jenkins@lists.canonical.com>  Tue, 22 Jul 2014 01:45:03 +0000

media-hub (0.0.2+14.10.20140715-0ubuntu1) utopic; urgency=low

  * New rebuild forced

 -- Ubuntu daily release <ps-jenkins@lists.canonical.com>  Tue, 15 Jul 2014 14:16:45 +0000

media-hub (0.0.2+14.10.20140710-0ubuntu1) utopic; urgency=low

  [ Ricardo Mendoza ]
  * Increase default timeout for MPRIS handlers. (Author: Alfonso
    Sanchez-Beato)

 -- Ubuntu daily release <ps-jenkins@lists.canonical.com>  Thu, 10 Jul 2014 12:57:59 +0000

media-hub (0.0.2+14.10.20140624.4-0ubuntu3) utopic; urgency=medium

  * apparmor: add missing proc file used by the mediatek soc

 -- Ricardo Salveti de Araujo <ricardo.salveti@canonical.com>  Tue, 01 Jul 2014 11:16:54 +0800

media-hub (0.0.2+14.10.20140624.4-0ubuntu2) utopic; urgency=medium

  * debian/usr.bin.media-hub-server:
    - allow create of ~/.cache/gstreamer*/
    - allow ix for gst-plugin-scanner
    - allow playing of camera_click.ogg
    - allow us to ptrace read ourselves

 -- Jamie Strandboge <jamie@ubuntu.com>  Thu, 26 Jun 2014 22:55:41 -0500

media-hub (0.0.2+14.10.20140624.4-0ubuntu1) utopic; urgency=low

  [ Alberto Aguirre ]
  * Use new interface for keeping display on.

 -- Ubuntu daily release <ps-jenkins@lists.canonical.com>  Tue, 24 Jun 2014 22:34:29 +0000

media-hub (0.0.2+14.10.20140521-0ubuntu1) utopic; urgency=low

  [ Jim Hodapp ]
  * Whitelist gallery app to be able to play media in ~/Videos and
    ~/Music unti the trusted helper is ready

 -- Ubuntu daily release <ps-jenkins@lists.canonical.com>  Wed, 21 May 2014 08:40:05 +0000

media-hub (0.0.2+14.10.20140520.1-0ubuntu1) utopic; urgency=low

  [ Oliver Grawert ]
  * make sure media-hub-server only starts on real ubuntu-touch sessions (i.e.
    not in the new unity8 desktop session which lacks the codecs)
    (LP: 1321204)

 -- Ubuntu daily release <ps-jenkins@lists.canonical.com>  Tue, 20 May 2014 11:59:10 +0000

media-hub (0.0.2+14.10.20140507-0ubuntu1) utopic; urgency=medium

  [ Ricardo Mendoza ]
  * Toolchain change, patch version bump.

 -- Ubuntu daily release <ps-jenkins@lists.canonical.com>  Wed, 07 May 2014 10:49:50 +0000

media-hub (0.0.1+14.10.20140430-0ubuntu1) utopic; urgency=medium

  [ Sergio Schvezov ]
  * Repackaging from original music-hub.
  * Polishing packaging.
  * Enable the position property for getting the current playback
    position. Added duration to the dbus interface. Also added a service
    acceptance test for position and duration.
  * Make sure seek_to sends a reply to the client. Disabled
    position/duration test for now.

  [ Jim Hodapp ]
  * Modify directory structure to be generic media-hub instead of music-
    specific.
  * Added README file which describes how to build and how to run the
    tests. Also changed the namespaces to be the more general
    core::ubuntu::media instead of music-specific.
  * Removed com directory since it's no longer needed. All source under
    com was moved to core.
  * Removed com include directory since it's no longer needed. All
    source under com was moved to core.
  * Enable adding a videosink to the playbin pipeline. Added a couple of
    unit tests that test hardware decoding/software rendering, pause,
    play, seek and stop.
  * Added a very simple media-hub-server, which is the server side of
    the dbus MPRIS interface. Will fill this out more in the future to
    make it a full daemon.
  * Merged with EOS branch from tvoss. Added on_frame_available listener
    and callback. Create a decoding session and pass it to the hybris
    layer. Allow playback to work again after a client quits or dies.
    Added two new properties to see if the opened media is video or
    audio. Background playlist support. Add powerd control interface.
    One Engine instance per PlayerImplementation instance instead of one
    global Engine instance. Pause other playing sessions when starting
    playback of a new foreground player. Emit a PlaybackStatusChanged
    signal so that qtubuntu-media knows when PlaybackStatus changes from
    underneath it. Use GST_SEEK_FLAG_KEY_UNIT instead because seeking
    doesn't perform well enough with GST_SEEK_FLAG_ACCURATE .

  [ thomas-voss ]
  * Ramp up acceptance testing.
  * WIP.
  * Add stub and skeleton implementations.
  * Add first wave of acceptance tests and ensure that they are passing.
  * More refactoring of local spike.
  * More tests passing.
  * Add missing build dep on google-mock.
  * Add missing build-dependency on libgstreamer1.0-dev.
  * Add missing build dependencies.
  * Fix build dependencies on libboost-system-dev. Disable two failing
    tests.
  * Add build-dependency on libboost-program-options-dev.
  * Add fakesink for testing purposes.
  * Ensure that the audio sink is set to a fake sink for unit testing
    purposes.
  * Merged lp:~thomas-voss/media-hub/switch-to-properties-cpp

  [ Thomas Voß ]
  * Initial commit.
  * Added packaging setup.
  * Add backend and server implementation headers.

 -- Ubuntu daily release <ps-jenkins@lists.canonical.com>  Wed, 30 Apr 2014 01:16:41 +0000<|MERGE_RESOLUTION|>--- conflicted
+++ resolved
@@ -1,10 +1,9 @@
-<<<<<<< HEAD
 media-hub (2.0.0) UNRELEASED; urgency=medium
 
   * Bump major version to account for signature changes in public interface. 
 
  -- Thomas Voß <thomas.voss@canonical.com>  Thu, 28 Aug 2014 09:10:33 +0200
-=======
+
 media-hub (1.0.0+14.10.20140829.1-0ubuntu1) utopic; urgency=low
 
   [ Jim Hodapp ]
@@ -14,7 +13,6 @@
     Player are both of role multimedia .
 
  -- Ubuntu daily release <ps-jenkins@lists.canonical.com>  Fri, 29 Aug 2014 21:47:29 +0000
->>>>>>> fc3d5b82
 
 media-hub (1.0.0+14.10.20140818-0ubuntu1) utopic; urgency=low
 
