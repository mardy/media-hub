<<<<<<< HEAD
media-hub (3.2.0+15.04.20150928-0ubuntu1) UNRELEASED; urgency=medium

  * Make sure the correct player is set as the current player controled by
    MPRIS.
  * Improved the can_go_next() and can_go_previous() logic to always return
    true if the loop_status is currently set to loop over the entire
    playlist.

 -- phablet <phablet@ubuntu-phablet>  Tue, 08 Sep 2015 17:18:15 -0400
=======
media-hub (3.1.0+15.04.20151002-0ubuntu1) vivid; urgency=medium

  * Avoid getting additional references for audio_sink, which were not
    being freed. Also, remove unneeded unrefs that must be performed in
    gstreamer instead.

 -- Alfonso Sanchez-Beato <alfonso.sanchez-beato@canonical.com>  Fri, 02 Oct 2015 14:23:08 +0000
>>>>>>> b13c0c29

media-hub (3.1.0+15.04.20150923.1-0ubuntu1) vivid; urgency=medium

  [ Simon Fels ]
  * Prevent us from leaking file descriptors and memory due to not releasing
    gstreamer elements correctly.

  [ CI Train Bot ]
  * No-change rebuild.

 -- Simon Fels <simon.busch@canonical.com>  Wed, 23 Sep 2015 14:23:10 +0000

media-hub (3.1.0+15.04.20150904-0ubuntu1) vivid; urgency=medium

  [ Alfonso Sanchez-Beato (email Canonical) ]
  * Gather information about missing codecs and selected streams from gstreamer
    so we have more information on whether we should play the video or not.

  [ CI Train Bot ]
  * No-change rebuild.

 -- CI Train Bot <ci-train-bot@canonical.com>  Fri, 04 Sep 2015 18:51:23 +0000

media-hub (3.1.0+15.04.20150828-0ubuntu1) vivid; urgency=medium

  * New rebuild forced.

 -- CI Train Bot <ci-train-bot@canonical.com>  Fri, 28 Aug 2015 13:51:58 +0000

media-hub (3.1.0+15.04.20150818-0ubuntu1) vivid; urgency=medium

  * Add HTTPS to the list of supported URL schemes (courtesy Justin McPherson)

 -- David Barth <david.barth@canonical.com>  Wed, 19 Aug 2015 09:22:37 +0200

media-hub (3.1.0+15.04.20150710-0ubuntu1) vivid; urgency=medium

  [ CI Train Bot ]
  * New rebuild forced.

  [ Jim Hodapp ]
  * Only send the video_dimensions_changed signal if the dimensions
    actually changed. Also, no longer need is_eos flag.

 -- CI Train Bot <ci-train-bot@canonical.com>  Fri, 10 Jul 2015 18:12:21 +0000

media-hub (3.1.0+15.04.20150710-0ubuntu2) UNRELEASED; urgency=medium

  * Change version to vivid+overlay

 -- Jim Hodapp <jim.hodapp@canonical.com>  Fri, 07 Aug 2015 10:46:42 -0400

media-hub (3.1.0+15.04.20150710-0ubuntu1) vivid; urgency=medium

  [ CI Train Bot ]
  * New rebuild forced.

  [ Jim Hodapp ]
  * Only send the video_dimensions_changed signal if the dimensions
    actually changed. Also, no longer need is_eos flag.

 -- CI Train Bot <ci-train-bot@canonical.com>  Fri, 10 Jul 2015 18:12:21 +0000

media-hub (3.1.0+15.04.20150604-0ubuntu1) vivid; urgency=medium

  [ CI Train Bot ]
  * New rebuild forced.

  [ Jim Hodapp ]
  * Handle a wider array of GStreamer errors so that .ogv files are
    reported as failing to play. (LP: #1458040)

 -- CI Train Bot <ci-train-bot@canonical.com>  Thu, 04 Jun 2015 14:18:22 +0000

media-hub (3.1.0+15.04.20150601-0ubuntu1) vivid; urgency=medium

  [ CI Train Bot ]
  * New rebuild forced.

  [ Jim Hodapp ]
  * Add next/previous track implementation for the Player and
    can_go_next/previous.

 -- CI Train Bot <ci-train-bot@canonical.com>  Mon, 01 Jun 2015 16:31:53 +0000

media-hub (3.1.0+15.04.20150527.1-0ubuntu1) vivid; urgency=medium

  [ CI Train Bot ]
  * New rebuild forced.

  [ Jim Hodapp ]
  * Use try_lock() instead of a lock_guard to fail gracefully from rare
    deadlock situations. (LP: #1457129)

 -- CI Train Bot <ci-train-bot@canonical.com>  Wed, 27 May 2015 18:38:16 +0000

media-hub (3.1.0+15.04.20150522-0ubuntu1) vivid; urgency=medium

  [ Jim Hodapp ]
  * Fix issues with not reporting failed decoding error to the client.
    (LP: #1435088)

 -- CI Train Bot <ci-train-bot@canonical.com>  Fri, 22 May 2015 17:36:27 +0000

media-hub (3.1.0+15.04.20150511-0ubuntu1) vivid; urgency=medium

  [ Jim Hodapp ]
  * Make sure recorded videos are able to play. (LP: #1451816)

 -- CI Train Bot <ci-train-bot@canonical.com>  Mon, 11 May 2015 19:52:34 +0000

media-hub (3.1.0+15.04.20150427.3-0ubuntu1) vivid; urgency=medium

  [ CI Train Bot ]
  * New rebuild forced.

  [ Jim Hodapp ]
  * Reset the tracklist everytime a client app calls open_uri() and
    disabling mpris interface by default (LP: #1449213) (LP: #1449213)

  [ Ricardo Mendoza ]
  * Reset the tracklist everytime a client app calls open_uri() and
    disabling mpris interface by default (LP: #1449213) (LP: #1449213)

 -- CI Train Bot <ci-train-bot@canonical.com>  Mon, 27 Apr 2015 23:33:13 +0000

media-hub (3.1.0+15.04.20150420.1-0ubuntu1) vivid; urgency=medium

  [ Ricardo Mendoza ]
  * Support for signalling player reconnection up the stack.

  [ CI Train Bot ]
  * New rebuild forced.

  [ Jim Hodapp ]
  * Implements the backend portion of TrackLists required to allow
    clients to be able to hand off a playlist to media-hub and keep
    playing music in order, shuffled and/or looped without the app being
    in the foreground

 -- CI Train Bot <ci-train-bot@canonical.com>  Mon, 20 Apr 2015 17:56:09 +0000

media-hub (3.0.0+15.04.20150402-0ubuntu1) vivid; urgency=medium

  [ Jim Hodapp ]
  * Fix the bug which caused music playback to start playing again after
    a phonecall hung up after being auto-paused by disconnecting a
    headphone jack.

 -- CI Train Bot <ci-train-bot@canonical.com>  Thu, 02 Apr 2015 16:43:42 +0000

media-hub (3.0.0+15.04.20150320-0ubuntu1) vivid; urgency=medium

  [ Thomas Voss ]
  * Refactor client-facing interfaces to pull out explicit dependency on hybris-based media layer.

  [ CI Train Bot ]
  * New rebuild forced.

  [ Jim Hodapp ]
  * Disconnect playback_status_changed_signal in ~Private() to avoid a
    deadlock.
  * Prevent a 0 position from being reported to the app which happens
    while seeking. Covers bad behavior that happens from GStreamer. Also
    expose the about_to_finish signal to the client. Enable playback
    again after manually seeking all the way to EOS. Also only send
    VideoDimensionsChanged signal only when necessary.

  [ Ricardo Mendoza ]
  * Add an interface apparmor::ubuntu::RequestAuthenticator that is used
    to authenticate incoming open uri requests. Add an interface
    apparmor::ubuntu::RequestContextResolver that is used to resolve a
    dbus name to an apparmor::ubuntu::Context. Provide an implementation
    apparmor::ubuntu::ExistingAuthenticator that takes the impl. from
    player_skeleton.cpp and uses it to implement the interface. Provide
    an implementation apparmor::ubuntu::RequestContextResolver that
    reaches out to the dbus daemon to resolve a given bus name to an
    apparmor profile. Remove obsolete query for the apparmor profile in
    ServiceSkeleton. Adjust the implementation in media::PlayerSkeleton
    to rely on Request{Authenticator, ContextResolver}. removed:
    src/core/media/apparmor.h added: src/core/media/apparmor/
    src/core/media/apparmor/context.cpp
    src/core/media/apparmor/context.h src/core/media/apparmor/dbus.h
    src/core/media/apparmor/ubuntu.cpp src/core/media/apparmor/ubuntu.h
  * Introduce an interface media::audio::OutputObserver that allows the
    core classes to observer the state of external audio outputs
    (headphones/headsets). Provide an implementation of
    media::audio::OutputObserver that relies on Pulseaudio to monitor
    the availability of ports on the default sink. Adjust
    media::ServiceImplementation to use media::audio::OutputObserver,
    defaulting to media::audio::PulseAudioOutputObserver.
  * Migrate all Player DBus methods to use transact_method() instead of
    invoke_method_synchronously(), to prevent bus executor deadlocks.

  [ Ricardo Salveti de Araujo ]
  * Add an interface apparmor::ubuntu::RequestAuthenticator that is used
    to authenticate incoming open uri requests. Add an interface
    apparmor::ubuntu::RequestContextResolver that is used to resolve a
    dbus name to an apparmor::ubuntu::Context. Provide an implementation
    apparmor::ubuntu::ExistingAuthenticator that takes the impl. from
    player_skeleton.cpp and uses it to implement the interface. Provide
    an implementation apparmor::ubuntu::RequestContextResolver that
    reaches out to the dbus daemon to resolve a given bus name to an
    apparmor profile. Remove obsolete query for the apparmor profile in
    ServiceSkeleton. Adjust the implementation in media::PlayerSkeleton
    to rely on Request{Authenticator, ContextResolver}. removed:
    src/core/media/apparmor.h added: src/core/media/apparmor/
    src/core/media/apparmor/context.cpp
    src/core/media/apparmor/context.h src/core/media/apparmor/dbus.h
    src/core/media/apparmor/ubuntu.cpp src/core/media/apparmor/ubuntu.h
  * Move src/core/media/call-monitor to src/core/media/telephony.
    Introduce a proper interface media::telephony::CallMonitor. Slightly
    adjust existing implementation based on Qt. Adjust
    media::ServiceImplementation to account for changes in
    media::telephony::CallMonitor.

  [ thomas-voss ]
  * Add an interface apparmor::ubuntu::RequestAuthenticator that is used
    to authenticate incoming open uri requests. Add an interface
    apparmor::ubuntu::RequestContextResolver that is used to resolve a
    dbus name to an apparmor::ubuntu::Context. Provide an implementation
    apparmor::ubuntu::ExistingAuthenticator that takes the impl. from
    player_skeleton.cpp and uses it to implement the interface. Provide
    an implementation apparmor::ubuntu::RequestContextResolver that
    reaches out to the dbus daemon to resolve a given bus name to an
    apparmor profile. Remove obsolete query for the apparmor profile in
    ServiceSkeleton. Adjust the implementation in media::PlayerSkeleton
    to rely on Request{Authenticator, ContextResolver}. removed:
    src/core/media/apparmor.h added: src/core/media/apparmor/
    src/core/media/apparmor/context.cpp
    src/core/media/apparmor/context.h src/core/media/apparmor/dbus.h
    src/core/media/apparmor/ubuntu.cpp src/core/media/apparmor/ubuntu.h
  * Add an interface media::ClientDeathObserver that abstracts away
    receiving key-based death notifications for clients associated to
    media::Player instances server-side Provide an implementation
    media::HybrisClientDeathObserver that relies on hybris and
    ultimately on Android's onBinderDied to receive death notifications.
    Adjust media::PlayerStub and media::PlayerImplementation to account
    for the new interface. Adjust the CMake setup for tests to link
    media-hub-service instead of recompiling large parts of the
    implementation classes.
  * Decouple PlayerSkeleton and PlayerImplementation by making
    PlayerImplementation being able to inherit from arbitrary base
    classes, as long as they provide the set of properties and signals
    defined by media::Player.
  * Decouple the ServiceSkeleton from the ServiceImplementation by
    introducing a common interface media::KeyedPlayerStore for storing
    running Player sessions indexed by the Player::Key. Provide a
    default implementation HashedKeyedPlayerStore relying on a hash map
    for keeping track of player instances. Adjust implementation to
    account for ServiceImplementation no longer inheriting from
    ServiceSkeleton.
  * Introduce a common class media::helper::ExternalHelpers that
    provides a convenient way to:
  * Introduce an interface media::RecorderObserver that allows the core
    classes to monitor the overall state of the system. Provide an
    implementation of media::RecorderObserver relying on Hybris to
    interface with the Android side. Adjust the ServiceImplementation to
    connect to the platform-default media::RecorderObserver.
  * Introduce an interface media::audio::OutputObserver that allows the
    core classes to observer the state of external audio outputs
    (headphones/headsets). Provide an implementation of
    media::audio::OutputObserver that relies on Pulseaudio to monitor
    the availability of ports on the default sink. Adjust
    media::ServiceImplementation to use media::audio::OutputObserver,
    defaulting to media::audio::PulseAudioOutputObserver.
  * Introduce an interface media::power::BatteryObserver to monitor the
    current battery level of the system. The core reacts to low/very low
    battery levels by pausing all multimedia playback sessions and
    resumes them whenever the user has been notified of the critical
    battery level. Provide an implementation of
    media::power::BatteryObserver using
    com.canonical.indicator.power.Battery. Adjust
    media::ServiceImplementation to use media::power::BatteryObserver.
  * Move gstreamer::Playbin implementation to its own cpp file, thus
    internalizing the Hybris setup portions. Make sure that media-hub-
    service knows about
    media::Player::Error::OutOfProcessBufferStreamingNotSupported by
    linking with media-hub-client.
  * Move src/core/media/call-monitor to src/core/media/telephony.
    Introduce a proper interface media::telephony::CallMonitor. Slightly
    adjust existing implementation based on Qt. Adjust
    media::ServiceImplementation to account for changes in
    media::telephony::CallMonitor.
  * Replace home-grown mask type for the video size with a std::tuple,
    i.e., media::video::Dimensions. Introduce a simple TaggedInteger
    class to distinguish between Width, Height and other dimensions.
    Adjust interfaces of media::Player to rely on the new type. Adjust
    implementation classes to account for interface changes. Adjust
    Codec implementation for sending the tagged integer via the bus.
    Adjust gstreamer::Engine and gstreamer::Playbin to hand out the
    correct types.

 -- CI Train Bot <ci-train-bot@canonical.com>  Fri, 20 Mar 2015 13:16:48 +0000

media-hub (2.0.0+15.04.20150303-0ubuntu2) vivid; urgency=medium

  * debian/control:
    - Removing pre-depends that are not required
    - Bumping standards-version to 3.9.6

 -- Ricardo Salveti de Araujo <ricardo.salveti@canonical.com>  Thu, 12 Mar 2015 00:05:27 -0300

media-hub (2.0.0+15.04.20150303-0ubuntu1) vivid; urgency=medium

  [ Ricardo Salveti de Araujo ]
  * Migrating tests to use ogg instead of mp3/avi removed:
    tests/h264.avi tests/test.mp3 added: tests/test-audio-1.ogg
    tests/test-video.ogg tests/test.mp3 renamed: tests/test.ogg =>
    tests/test-audio.ogg

 -- CI Train Bot <ci-train-bot@canonical.com>  Tue, 03 Mar 2015 22:56:52 +0000

media-hub (2.0.0+15.04.20150120-0ubuntu1) vivid; urgency=low

  [ Jim Hodapp ]
  * Error reporting all the way up to the app level from the playbin
    pipeline.

  [ Ubuntu daily release ]
  * New rebuild forced

 -- Ubuntu daily release <ps-jenkins@lists.canonical.com>  Tue, 20 Jan 2015 01:21:47 +0000

media-hub (2.0.0+15.04.20150116-0ubuntu1) vivid; urgency=low

  [ Jim Hodapp ]
  * Don't auto-resume playback of videos after a phone call ends. (LP:
    #1411273)

 -- Ubuntu daily release <ps-jenkins@lists.canonical.com>  Fri, 16 Jan 2015 18:17:56 +0000

media-hub (2.0.0+15.04.20150112.2-0ubuntu1) vivid; urgency=low

  [ Ubuntu daily release ]
  * New rebuild forced

  [ Ricardo Salveti de Araujo ]
  * service_implementation: adding debug for call started/ended signals.
    Make sure account and connection are available when setting up
    account manager (patch from Gustavo Boiko). call_monitor: don't
    check caps when hooking up on/off signals, until bug 1409125 is
    fixed. Enable parallel building . (LP: #1409125)

 -- Ubuntu daily release <ps-jenkins@lists.canonical.com>  Mon, 12 Jan 2015 21:38:39 +0000

media-hub (2.0.0+15.04.20150108-0ubuntu1) vivid; urgency=low

  [ Jim Hodapp ]
  * Pause playback when recording begins. (LP: #1398047)

  [ Ricardo Salveti de Araujo ]
  * call_monitor.cpp: waiting for bridge to be up, and also protecting
    the on_change call (LP: #1408137)

 -- Ubuntu daily release <ps-jenkins@lists.canonical.com>  Thu, 08 Jan 2015 12:58:01 +0000

media-hub (2.0.0+15.04.20141126.2-0ubuntu1) vivid; urgency=low

  [ Jim Hodapp ]
  * Resubmitting with prerequisite branch (LP: #1331041)

  [ Justin McPherson ]
  * Resubmitting with prerequisite branch (LP: #1331041)

 -- Ubuntu daily release <ps-jenkins@lists.canonical.com>  Wed, 26 Nov 2014 14:46:09 +0000

media-hub (2.0.0+15.04.20141120.1-0ubuntu1) vivid; urgency=low

  [ Jim Hodapp ]
  * Pause playback when a headphone is unplugged or an A2DP device is
    unpaired (LP: #1368300)

  [ Ricardo Mendoza ]
  * Pause playback when a headphone is unplugged or an A2DP device is
    unpaired (LP: #1368300)

 -- Ubuntu daily release <ps-jenkins@lists.canonical.com>  Thu, 20 Nov 2014 18:33:08 +0000

media-hub (2.0.0+15.04.20141111-0ubuntu1) vivid; urgency=low

  [ Ubuntu daily release ]
  * New rebuild forced

  [ Justin McPherson ]
  * #1239432 Music fails to pause on incoming/outgoing calls (LP:
    #1239432)

 -- Ubuntu daily release <ps-jenkins@lists.canonical.com>  Tue, 11 Nov 2014 20:18:50 +0000

media-hub (2.0.0+15.04.20141110.1-0ubuntu1) vivid; urgency=low

  [ thomas-voss ]
  * Bump build dependency on dbus-cpp to pull in exception safe dtor.
    (LP: #1390618)

 -- Ubuntu daily release <ps-jenkins@lists.canonical.com>  Mon, 10 Nov 2014 11:53:11 +0000

media-hub (2.0.0+15.04.20141105.1-0ubuntu1) vivid; urgency=low

  [ Ricardo Mendoza ]
  * Use new hybris interface to correctly register for client deaths.
    (LP: #1380848)

 -- Ubuntu daily release <ps-jenkins@lists.canonical.com>  Wed, 05 Nov 2014 20:41:14 +0000

media-hub (2.0.0+15.04.20141105-0ubuntu1) vivid; urgency=low

  [ thomas-voss ]
  * Disconnect signal translation layer on destruction. (LP: #1386803)

 -- Ubuntu daily release <ps-jenkins@lists.canonical.com>  Wed, 05 Nov 2014 08:24:08 +0000

media-hub (2.0.0+15.04.20141104-0ubuntu1) vivid; urgency=low

  * New rebuild forced

 -- Ubuntu daily release <ps-jenkins@lists.canonical.com>  Tue, 04 Nov 2014 06:10:54 +0000

media-hub (2.0.0+14.10.20141030~rtm-0ubuntu1) 14.09; urgency=low

  [ thomas-voss ]
  * Bump build dependency. (LP: #1386803)

 -- Ubuntu daily release <ps-jenkins@lists.canonical.com>  Thu, 30 Oct 2014 14:29:53 +0000

media-hub (2.0.0+14.10.20141024~rtm-0ubuntu1) 14.09; urgency=low

  [ Alberto Aguirre ]
  * No change, package rebuild

 -- Ubuntu daily release <ps-jenkins@lists.canonical.com>  Fri, 24 Oct 2014 13:04:48 +0000

media-hub (2.0.0+14.10.20141020-0ubuntu1) utopic; urgency=low

  [ Alberto Aguirre ]
  * Move worker thread from player stub to service stub.

 -- Ubuntu daily release <ps-jenkins@lists.canonical.com>  Mon, 20 Oct 2014 13:47:46 +0000

media-hub (2.0.0+14.10.20141016-0ubuntu1) 14.09; urgency=low

  [ Jim Hodapp ]
  * Add an Orientation property which will indicate how the video should
    be rotated for playback vs how it was recorded. Get the video frame
    height/width from mirsink and pass it to the media-hub client via a
    Signal. (LP: #1191934)

  [ Ubuntu daily release ]
  * New rebuild forced

 -- Ubuntu daily release <ps-jenkins@lists.canonical.com>  Thu, 16 Oct 2014 20:02:01 +0000

media-hub (2.0.0+14.10.20141015.1-0ubuntu1) 14.09; urgency=low

  [ Ubuntu daily release ]
  * New rebuild forced

  [ Ricardo Mendoza ]
  * Make use of MediaRecorderObserver interface from hybris to register
    as listeners for recording operations, so that we can then decide
    whether to hold a screen lock or not. (LP: #1362658)

 -- Ubuntu daily release <ps-jenkins@lists.canonical.com>  Wed, 15 Oct 2014 21:15:45 +0000

media-hub (2.0.0+14.10.20141015-0ubuntu1) 14.09; urgency=low

  [ Jamie Strandboge ]
  * debian/usr.bin.media-hub-server: update for recent denials: allow
    read access to /etc/udev/udev.conf (LP: #1356883). add video
    abstraction. silence access to /run/udev/data/** like we do
    elsewhere. allow read on /dev/video*. allow read on
    /sys/devices/**/video4linux/video**. allow read on
    /sys/devices/**/video4linux/**/uevent (LP: #1356883)
  * debian/usr.bin.media-hub-server: allow reads on custom sounds (LP:
    #1377966) (LP: #1377966)

 -- Ubuntu daily release <ps-jenkins@lists.canonical.com>  Wed, 15 Oct 2014 17:45:58 +0000

media-hub (2.0.0+14.10.20141014-0ubuntu1) utopic; urgency=low

  [ thomas-voss ]
  * Only expose the service as MPRIS instance if explicitly requested
    via env variable. (LP: #1381069)

 -- Ubuntu daily release <ps-jenkins@lists.canonical.com>  Tue, 14 Oct 2014 17:37:41 +0000

media-hub (2.0.0+14.10.20141010-0ubuntu1) utopic; urgency=low

  [ Alberto Aguirre ]
  * Fix potential access to dead objects. (LP: #1364483)

 -- Ubuntu daily release <ps-jenkins@lists.canonical.com>  Fri, 10 Oct 2014 19:46:25 +0000

media-hub (2.0.0+14.10.20140926-0ubuntu1) utopic; urgency=low

  [ Alberto Aguirre ]
  * Prevent dead object access by asynchronous calls to clear_wakelock
    in media::PlayerImplementation::Private
  * Fix self deadlock when clients disconnect from media::Player

 -- Ubuntu daily release <ps-jenkins@lists.canonical.com>  Fri, 26 Sep 2014 04:06:06 +0000

media-hub (2.0.0+14.10.20140917-0ubuntu1) utopic; urgency=low

  [ Alberto Aguirre ]
  * Fix wake lock state machine and subtle race conditions on wake lock
    refcounts. (LP: #1368786)

 -- Ubuntu daily release <ps-jenkins@lists.canonical.com>  Wed, 17 Sep 2014 19:59:51 +0000

media-hub (2.0.0+14.10.20140910.2-0ubuntu1) utopic; urgency=medium

  [ Thomas Voß ]
  * Bump major version to account for signature changes in public interface. 

  [ Ubuntu daily release ]
  * debian/libmedia-hub-common2.symbols: auto-update to released version

  [ thomas-voss ]
  * Get rid of custom macros and use the ones provided by dbus-cpp.
    Adjust to changes due to making org.mpris.MediaPlayer2.Player
    compliant to the spec.

 -- Ubuntu daily release <ps-jenkins@lists.canonical.com>  Wed, 10 Sep 2014 21:11:02 +0000

media-hub (1.0.0+14.10.20140908-0ubuntu1) utopic; urgency=low

  [ Jim Hodapp ]
  * When power hits the low or very low levels, pause all Players with
    role of multimedia. When the warning notification is cleared from
    the screen, resume playback.

  [ Ricardo Salveti de Araujo ]
  * playbin: fixing audio-sink gst property name

 -- Ubuntu daily release <ps-jenkins@lists.canonical.com>  Mon, 08 Sep 2014 14:26:38 +0000

media-hub (1.0.0+14.10.20140829.1-0ubuntu1) utopic; urgency=low

  [ Jim Hodapp ]
  * Add an audio stream role that allows the client app to categorize
    what type of audio stream it's requesting playback for. Pause
    playback of playing Players only if the requesting Player and other
    Player are both of role multimedia .

 -- Ubuntu daily release <ps-jenkins@lists.canonical.com>  Fri, 29 Aug 2014 21:47:29 +0000

media-hub (1.0.0+14.10.20140818-0ubuntu1) utopic; urgency=low

  [ Jim Hodapp ]
  * Allow confined apps to play sounds from /usr/share/sounds

  [ CI bot ]
  * Allow confined apps to play sounds from /usr/share/sounds.
    debian/usr.bin.media-hub-server: remove 'audit deny owner /** m,'
    since it. is overriding the rule to allow mmap of /tmp/orcexec files
    (AppArmor will still deny other mmap access) - LP: #1357348 (LP:
    #1357348)

 -- Ubuntu daily release <ps-jenkins@lists.canonical.com>  Mon, 18 Aug 2014 20:12:10 +0000

media-hub (1.0.0+14.10.20140813-0ubuntu2) utopic; urgency=medium

  * debian/usr.bin.media-hub-server: remove 'audit deny owner /** m,' since it
    is overriding the rule to allow mmap of /tmp/orcexec files (AppArmor will
    still deny other mmap access)
    - LP: #1357348

 -- Jamie Strandboge <jamie@ubuntu.com>  Fri, 15 Aug 2014 07:22:05 -0500

media-hub (1.0.0+14.10.20140813-0ubuntu1) utopic; urgency=low

  [ Jim Hodapp ]
  * Allow music to advance to the next song when the device is not
    charging (LP: #1342351)

  [ Jim Hodapp<jim.hodapp@canonical.com> ]
  * Allow music to advance to the next song when the device is not
    charging (LP: #1342351)

 -- Ubuntu daily release <ps-jenkins@lists.canonical.com>  Wed, 13 Aug 2014 01:42:00 +0000

media-hub (1.0.0+14.10.20140808.1-0ubuntu1) utopic; urgency=low

  [ Ubuntu daily release ]
  * New rebuild forced

  [ Ricardo Salveti de Araujo ]
  * add /media to allowed playback paths for SD card support

  [ Oliver Grawert ]
  * add /media to allowed playback paths for SD card support

 -- Ubuntu daily release <ps-jenkins@lists.canonical.com>  Fri, 08 Aug 2014 02:29:10 +0000

media-hub (1.0.0+14.10.20140731-0ubuntu1) utopic; urgency=low

  [ Jim Hodapp ]
  * Allow mmap access for media-hub-server to /tmp/orcexec* to fix
    apparmor denials (LP: #1350870)

 -- Ubuntu daily release <ps-jenkins@lists.canonical.com>  Thu, 31 Jul 2014 17:04:25 +0000

media-hub (1.0.0+14.10.20140724.1-0ubuntu1) utopic; urgency=medium

  [ Alfonso Sanchez-Beato (email Canonical) ]
  * Fix 720p limit for OEM device

 -- Ubuntu daily release <ps-jenkins@lists.canonical.com>  Thu, 24 Jul 2014 14:37:18 +0000

media-hub (1.0.0+14.10.20140722-0ubuntu1) utopic; urgency=low

  [ thomas-voss ]
  * Bump major revision and so name to account for toolchain update.

  [ Steve Langasek ]
  * Bump major revision and so name to account for toolchain update.

 -- Ubuntu daily release <ps-jenkins@lists.canonical.com>  Tue, 22 Jul 2014 01:45:03 +0000

media-hub (0.0.2+14.10.20140715-0ubuntu1) utopic; urgency=low

  * New rebuild forced

 -- Ubuntu daily release <ps-jenkins@lists.canonical.com>  Tue, 15 Jul 2014 14:16:45 +0000

media-hub (0.0.2+14.10.20140710-0ubuntu1) utopic; urgency=low

  [ Ricardo Mendoza ]
  * Increase default timeout for MPRIS handlers. (Author: Alfonso
    Sanchez-Beato)

 -- Ubuntu daily release <ps-jenkins@lists.canonical.com>  Thu, 10 Jul 2014 12:57:59 +0000

media-hub (0.0.2+14.10.20140624.4-0ubuntu3) utopic; urgency=medium

  * apparmor: add missing proc file used by the mediatek soc

 -- Ricardo Salveti de Araujo <ricardo.salveti@canonical.com>  Tue, 01 Jul 2014 11:16:54 +0800

media-hub (0.0.2+14.10.20140624.4-0ubuntu2) utopic; urgency=medium

  * debian/usr.bin.media-hub-server:
    - allow create of ~/.cache/gstreamer*/
    - allow ix for gst-plugin-scanner
    - allow playing of camera_click.ogg
    - allow us to ptrace read ourselves

 -- Jamie Strandboge <jamie@ubuntu.com>  Thu, 26 Jun 2014 22:55:41 -0500

media-hub (0.0.2+14.10.20140624.4-0ubuntu1) utopic; urgency=low

  [ Alberto Aguirre ]
  * Use new interface for keeping display on.

 -- Ubuntu daily release <ps-jenkins@lists.canonical.com>  Tue, 24 Jun 2014 22:34:29 +0000

media-hub (0.0.2+14.10.20140521-0ubuntu1) utopic; urgency=low

  [ Jim Hodapp ]
  * Whitelist gallery app to be able to play media in ~/Videos and
    ~/Music unti the trusted helper is ready

 -- Ubuntu daily release <ps-jenkins@lists.canonical.com>  Wed, 21 May 2014 08:40:05 +0000

media-hub (0.0.2+14.10.20140520.1-0ubuntu1) utopic; urgency=low

  [ Oliver Grawert ]
  * make sure media-hub-server only starts on real ubuntu-touch sessions (i.e.
    not in the new unity8 desktop session which lacks the codecs)
    (LP: 1321204)

 -- Ubuntu daily release <ps-jenkins@lists.canonical.com>  Tue, 20 May 2014 11:59:10 +0000

media-hub (0.0.2+14.10.20140507-0ubuntu1) utopic; urgency=medium

  [ Ricardo Mendoza ]
  * Toolchain change, patch version bump.

 -- Ubuntu daily release <ps-jenkins@lists.canonical.com>  Wed, 07 May 2014 10:49:50 +0000

media-hub (0.0.1+14.10.20140430-0ubuntu1) utopic; urgency=medium

  [ Sergio Schvezov ]
  * Repackaging from original music-hub.
  * Polishing packaging.
  * Enable the position property for getting the current playback
    position. Added duration to the dbus interface. Also added a service
    acceptance test for position and duration.
  * Make sure seek_to sends a reply to the client. Disabled
    position/duration test for now.

  [ Jim Hodapp ]
  * Modify directory structure to be generic media-hub instead of music-
    specific.
  * Added README file which describes how to build and how to run the
    tests. Also changed the namespaces to be the more general
    core::ubuntu::media instead of music-specific.
  * Removed com directory since it's no longer needed. All source under
    com was moved to core.
  * Removed com include directory since it's no longer needed. All
    source under com was moved to core.
  * Enable adding a videosink to the playbin pipeline. Added a couple of
    unit tests that test hardware decoding/software rendering, pause,
    play, seek and stop.
  * Added a very simple media-hub-server, which is the server side of
    the dbus MPRIS interface. Will fill this out more in the future to
    make it a full daemon.
  * Merged with EOS branch from tvoss. Added on_frame_available listener
    and callback. Create a decoding session and pass it to the hybris
    layer. Allow playback to work again after a client quits or dies.
    Added two new properties to see if the opened media is video or
    audio. Background playlist support. Add powerd control interface.
    One Engine instance per PlayerImplementation instance instead of one
    global Engine instance. Pause other playing sessions when starting
    playback of a new foreground player. Emit a PlaybackStatusChanged
    signal so that qtubuntu-media knows when PlaybackStatus changes from
    underneath it. Use GST_SEEK_FLAG_KEY_UNIT instead because seeking
    doesn't perform well enough with GST_SEEK_FLAG_ACCURATE .

  [ thomas-voss ]
  * Ramp up acceptance testing.
  * WIP.
  * Add stub and skeleton implementations.
  * Add first wave of acceptance tests and ensure that they are passing.
  * More refactoring of local spike.
  * More tests passing.
  * Add missing build dep on google-mock.
  * Add missing build-dependency on libgstreamer1.0-dev.
  * Add missing build dependencies.
  * Fix build dependencies on libboost-system-dev. Disable two failing
    tests.
  * Add build-dependency on libboost-program-options-dev.
  * Add fakesink for testing purposes.
  * Ensure that the audio sink is set to a fake sink for unit testing
    purposes.
  * Merged lp:~thomas-voss/media-hub/switch-to-properties-cpp

  [ Thomas Voß ]
  * Initial commit.
  * Added packaging setup.
  * Add backend and server implementation headers.

 -- Ubuntu daily release <ps-jenkins@lists.canonical.com>  Wed, 30 Apr 2014 01:16:41 +0000<|MERGE_RESOLUTION|>--- conflicted
+++ resolved
@@ -1,4 +1,3 @@
-<<<<<<< HEAD
 media-hub (3.2.0+15.04.20150928-0ubuntu1) UNRELEASED; urgency=medium
 
   * Make sure the correct player is set as the current player controled by
@@ -7,8 +6,8 @@
     true if the loop_status is currently set to loop over the entire
     playlist.
 
- -- phablet <phablet@ubuntu-phablet>  Tue, 08 Sep 2015 17:18:15 -0400
-=======
+ -- Jim Hodapp <jim.hodapp@canonical.com>  Tue, 08 Sep 2015 17:18:15 -0400
+
 media-hub (3.1.0+15.04.20151002-0ubuntu1) vivid; urgency=medium
 
   * Avoid getting additional references for audio_sink, which were not
@@ -16,7 +15,6 @@
     gstreamer instead.
 
  -- Alfonso Sanchez-Beato <alfonso.sanchez-beato@canonical.com>  Fri, 02 Oct 2015 14:23:08 +0000
->>>>>>> b13c0c29
 
 media-hub (3.1.0+15.04.20150923.1-0ubuntu1) vivid; urgency=medium
 
