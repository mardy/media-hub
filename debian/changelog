<<<<<<< HEAD
media-hub (0.0.2+14.10.20140724-0ubuntu1) UNRELEASED; urgency=medium

  * Fix 720p limit for OEM device

 -- Alfonso Sanchez-Beato (email Canonical) <alfonso.sanchez-beato@canonical.com>  Thu, 24 Jul 2014 15:28:24 +0200
=======
media-hub (1.0.0+14.10.20140722-0ubuntu1) utopic; urgency=low

  [ thomas-voss ]
  * Bump major revision and so name to account for toolchain update.

  [ Steve Langasek ]
  * Bump major revision and so name to account for toolchain update.

 -- Ubuntu daily release <ps-jenkins@lists.canonical.com>  Tue, 22 Jul 2014 01:45:03 +0000
>>>>>>> 5c38394f

media-hub (0.0.2+14.10.20140715-0ubuntu1) utopic; urgency=low

  * New rebuild forced

 -- Ubuntu daily release <ps-jenkins@lists.canonical.com>  Tue, 15 Jul 2014 14:16:45 +0000

media-hub (0.0.2+14.10.20140710-0ubuntu1) utopic; urgency=low

  [ Ricardo Mendoza ]
  * Increase default timeout for MPRIS handlers. (Author: Alfonso
    Sanchez-Beato)

 -- Ubuntu daily release <ps-jenkins@lists.canonical.com>  Thu, 10 Jul 2014 12:57:59 +0000

media-hub (0.0.2+14.10.20140624.4-0ubuntu3) utopic; urgency=medium

  * apparmor: add missing proc file used by the mediatek soc

 -- Ricardo Salveti de Araujo <ricardo.salveti@canonical.com>  Tue, 01 Jul 2014 11:16:54 +0800

media-hub (0.0.2+14.10.20140624.4-0ubuntu2) utopic; urgency=medium

  * debian/usr.bin.media-hub-server:
    - allow create of ~/.cache/gstreamer*/
    - allow ix for gst-plugin-scanner
    - allow playing of camera_click.ogg
    - allow us to ptrace read ourselves

 -- Jamie Strandboge <jamie@ubuntu.com>  Thu, 26 Jun 2014 22:55:41 -0500

media-hub (0.0.2+14.10.20140624.4-0ubuntu1) utopic; urgency=low

  [ Alberto Aguirre ]
  * Use new interface for keeping display on.

 -- Ubuntu daily release <ps-jenkins@lists.canonical.com>  Tue, 24 Jun 2014 22:34:29 +0000

media-hub (0.0.2+14.10.20140521-0ubuntu1) utopic; urgency=low

  [ Jim Hodapp ]
  * Whitelist gallery app to be able to play media in ~/Videos and
    ~/Music unti the trusted helper is ready

 -- Ubuntu daily release <ps-jenkins@lists.canonical.com>  Wed, 21 May 2014 08:40:05 +0000

media-hub (0.0.2+14.10.20140520.1-0ubuntu1) utopic; urgency=low

  [ Oliver Grawert ]
  * make sure media-hub-server only starts on real ubuntu-touch sessions (i.e.
    not in the new unity8 desktop session which lacks the codecs)
    (LP: 1321204)

 -- Ubuntu daily release <ps-jenkins@lists.canonical.com>  Tue, 20 May 2014 11:59:10 +0000

media-hub (0.0.2+14.10.20140507-0ubuntu1) utopic; urgency=medium

  [ Ricardo Mendoza ]
  * Toolchain change, patch version bump.

 -- Ubuntu daily release <ps-jenkins@lists.canonical.com>  Wed, 07 May 2014 10:49:50 +0000

media-hub (0.0.1+14.10.20140430-0ubuntu1) utopic; urgency=medium

  [ Sergio Schvezov ]
  * Repackaging from original music-hub.
  * Polishing packaging.
  * Enable the position property for getting the current playback
    position. Added duration to the dbus interface. Also added a service
    acceptance test for position and duration.
  * Make sure seek_to sends a reply to the client. Disabled
    position/duration test for now.

  [ Jim Hodapp ]
  * Modify directory structure to be generic media-hub instead of music-
    specific.
  * Added README file which describes how to build and how to run the
    tests. Also changed the namespaces to be the more general
    core::ubuntu::media instead of music-specific.
  * Removed com directory since it's no longer needed. All source under
    com was moved to core.
  * Removed com include directory since it's no longer needed. All
    source under com was moved to core.
  * Enable adding a videosink to the playbin pipeline. Added a couple of
    unit tests that test hardware decoding/software rendering, pause,
    play, seek and stop.
  * Added a very simple media-hub-server, which is the server side of
    the dbus MPRIS interface. Will fill this out more in the future to
    make it a full daemon.
  * Merged with EOS branch from tvoss. Added on_frame_available listener
    and callback. Create a decoding session and pass it to the hybris
    layer. Allow playback to work again after a client quits or dies.
    Added two new properties to see if the opened media is video or
    audio. Background playlist support. Add powerd control interface.
    One Engine instance per PlayerImplementation instance instead of one
    global Engine instance. Pause other playing sessions when starting
    playback of a new foreground player. Emit a PlaybackStatusChanged
    signal so that qtubuntu-media knows when PlaybackStatus changes from
    underneath it. Use GST_SEEK_FLAG_KEY_UNIT instead because seeking
    doesn't perform well enough with GST_SEEK_FLAG_ACCURATE .

  [ thomas-voss ]
  * Ramp up acceptance testing.
  * WIP.
  * Add stub and skeleton implementations.
  * Add first wave of acceptance tests and ensure that they are passing.
  * More refactoring of local spike.
  * More tests passing.
  * Add missing build dep on google-mock.
  * Add missing build-dependency on libgstreamer1.0-dev.
  * Add missing build dependencies.
  * Fix build dependencies on libboost-system-dev. Disable two failing
    tests.
  * Add build-dependency on libboost-program-options-dev.
  * Add fakesink for testing purposes.
  * Ensure that the audio sink is set to a fake sink for unit testing
    purposes.
  * Merged lp:~thomas-voss/media-hub/switch-to-properties-cpp

  [ Thomas Voß ]
  * Initial commit.
  * Added packaging setup.
  * Add backend and server implementation headers.

 -- Ubuntu daily release <ps-jenkins@lists.canonical.com>  Wed, 30 Apr 2014 01:16:41 +0000<|MERGE_RESOLUTION|>--- conflicted
+++ resolved
@@ -1,10 +1,10 @@
-<<<<<<< HEAD
 media-hub (0.0.2+14.10.20140724-0ubuntu1) UNRELEASED; urgency=medium
 
   * Fix 720p limit for OEM device
 
  -- Alfonso Sanchez-Beato (email Canonical) <alfonso.sanchez-beato@canonical.com>  Thu, 24 Jul 2014 15:28:24 +0200
-=======
+
+
 media-hub (1.0.0+14.10.20140722-0ubuntu1) utopic; urgency=low
 
   [ thomas-voss ]
@@ -14,7 +14,6 @@
   * Bump major revision and so name to account for toolchain update.
 
  -- Ubuntu daily release <ps-jenkins@lists.canonical.com>  Tue, 22 Jul 2014 01:45:03 +0000
->>>>>>> 5c38394f
 
 media-hub (0.0.2+14.10.20140715-0ubuntu1) utopic; urgency=low
 
