<<<<<<< HEAD
media-hub (3.0.0) UNRELEASED; urgency=medium

  * Refactor client-facing interfaces to pull out explicit dependency on hybris-based media layer.

 -- Thomas Voss <thomas.voss@canonical.com>  Tue, 11 Nov 2014 17:15:52 +0100
=======
media-hub (2.0.0+15.04.20141126.2-0ubuntu1) vivid; urgency=low

  [ Jim Hodapp ]
  * Resubmitting with prerequisite branch (LP: #1331041)

  [ Justin McPherson ]
  * Resubmitting with prerequisite branch (LP: #1331041)

 -- Ubuntu daily release <ps-jenkins@lists.canonical.com>  Wed, 26 Nov 2014 14:46:09 +0000
>>>>>>> 35300800

media-hub (2.0.0+15.04.20141120.1-0ubuntu1) vivid; urgency=low

  [ Jim Hodapp ]
  * Pause playback when a headphone is unplugged or an A2DP device is
    unpaired (LP: #1368300)

  [ Ricardo Mendoza ]
  * Pause playback when a headphone is unplugged or an A2DP device is
    unpaired (LP: #1368300)

 -- Ubuntu daily release <ps-jenkins@lists.canonical.com>  Thu, 20 Nov 2014 18:33:08 +0000

media-hub (2.0.0+15.04.20141111-0ubuntu1) vivid; urgency=low

  [ Ubuntu daily release ]
  * New rebuild forced

  [ Justin McPherson ]
  * #1239432 Music fails to pause on incoming/outgoing calls (LP:
    #1239432)

 -- Ubuntu daily release <ps-jenkins@lists.canonical.com>  Tue, 11 Nov 2014 20:18:50 +0000

media-hub (2.0.0+15.04.20141110.1-0ubuntu1) vivid; urgency=low

  [ thomas-voss ]
  * Bump build dependency on dbus-cpp to pull in exception safe dtor.
    (LP: #1390618)

 -- Ubuntu daily release <ps-jenkins@lists.canonical.com>  Mon, 10 Nov 2014 11:53:11 +0000

media-hub (2.0.0+15.04.20141105.1-0ubuntu1) vivid; urgency=low

  [ Ricardo Mendoza ]
  * Use new hybris interface to correctly register for client deaths.
    (LP: #1380848)

 -- Ubuntu daily release <ps-jenkins@lists.canonical.com>  Wed, 05 Nov 2014 20:41:14 +0000

media-hub (2.0.0+15.04.20141105-0ubuntu1) vivid; urgency=low

  [ thomas-voss ]
  * Disconnect signal translation layer on destruction. (LP: #1386803)

 -- Ubuntu daily release <ps-jenkins@lists.canonical.com>  Wed, 05 Nov 2014 08:24:08 +0000

media-hub (2.0.0+15.04.20141104-0ubuntu1) vivid; urgency=low

  * New rebuild forced

 -- Ubuntu daily release <ps-jenkins@lists.canonical.com>  Tue, 04 Nov 2014 06:10:54 +0000

media-hub (2.0.0+14.10.20141030~rtm-0ubuntu1) 14.09; urgency=low

  [ thomas-voss ]
  * Bump build dependency. (LP: #1386803)

 -- Ubuntu daily release <ps-jenkins@lists.canonical.com>  Thu, 30 Oct 2014 14:29:53 +0000

media-hub (2.0.0+14.10.20141024~rtm-0ubuntu1) 14.09; urgency=low

  [ Alberto Aguirre ]
  * No change, package rebuild

 -- Ubuntu daily release <ps-jenkins@lists.canonical.com>  Fri, 24 Oct 2014 13:04:48 +0000

media-hub (2.0.0+14.10.20141020-0ubuntu1) utopic; urgency=low

  [ Alberto Aguirre ]
  * Move worker thread from player stub to service stub.

 -- Ubuntu daily release <ps-jenkins@lists.canonical.com>  Mon, 20 Oct 2014 13:47:46 +0000

media-hub (2.0.0+14.10.20141016-0ubuntu1) 14.09; urgency=low

  [ Jim Hodapp ]
  * Add an Orientation property which will indicate how the video should
    be rotated for playback vs how it was recorded. Get the video frame
    height/width from mirsink and pass it to the media-hub client via a
    Signal. (LP: #1191934)

  [ Ubuntu daily release ]
  * New rebuild forced

 -- Ubuntu daily release <ps-jenkins@lists.canonical.com>  Thu, 16 Oct 2014 20:02:01 +0000

media-hub (2.0.0+14.10.20141015.1-0ubuntu1) 14.09; urgency=low

  [ Ubuntu daily release ]
  * New rebuild forced

  [ Ricardo Mendoza ]
  * Make use of MediaRecorderObserver interface from hybris to register
    as listeners for recording operations, so that we can then decide
    whether to hold a screen lock or not. (LP: #1362658)

 -- Ubuntu daily release <ps-jenkins@lists.canonical.com>  Wed, 15 Oct 2014 21:15:45 +0000

media-hub (2.0.0+14.10.20141015-0ubuntu1) 14.09; urgency=low

  [ Jamie Strandboge ]
  * debian/usr.bin.media-hub-server: update for recent denials: allow
    read access to /etc/udev/udev.conf (LP: #1356883). add video
    abstraction. silence access to /run/udev/data/** like we do
    elsewhere. allow read on /dev/video*. allow read on
    /sys/devices/**/video4linux/video**. allow read on
    /sys/devices/**/video4linux/**/uevent (LP: #1356883)
  * debian/usr.bin.media-hub-server: allow reads on custom sounds (LP:
    #1377966) (LP: #1377966)

 -- Ubuntu daily release <ps-jenkins@lists.canonical.com>  Wed, 15 Oct 2014 17:45:58 +0000

media-hub (2.0.0+14.10.20141014-0ubuntu1) utopic; urgency=low

  [ thomas-voss ]
  * Only expose the service as MPRIS instance if explicitly requested
    via env variable. (LP: #1381069)

 -- Ubuntu daily release <ps-jenkins@lists.canonical.com>  Tue, 14 Oct 2014 17:37:41 +0000

media-hub (2.0.0+14.10.20141010-0ubuntu1) utopic; urgency=low

  [ Alberto Aguirre ]
  * Fix potential access to dead objects. (LP: #1364483)

 -- Ubuntu daily release <ps-jenkins@lists.canonical.com>  Fri, 10 Oct 2014 19:46:25 +0000

media-hub (2.0.0+14.10.20140926-0ubuntu1) utopic; urgency=low

  [ Alberto Aguirre ]
  * Prevent dead object access by asynchronous calls to clear_wakelock
    in media::PlayerImplementation::Private
  * Fix self deadlock when clients disconnect from media::Player

 -- Ubuntu daily release <ps-jenkins@lists.canonical.com>  Fri, 26 Sep 2014 04:06:06 +0000

media-hub (2.0.0+14.10.20140917-0ubuntu1) utopic; urgency=low

  [ Alberto Aguirre ]
  * Fix wake lock state machine and subtle race conditions on wake lock
    refcounts. (LP: #1368786)

 -- Ubuntu daily release <ps-jenkins@lists.canonical.com>  Wed, 17 Sep 2014 19:59:51 +0000

media-hub (2.0.0+14.10.20140910.2-0ubuntu1) utopic; urgency=medium

  [ Thomas Voß ]
  * Bump major version to account for signature changes in public interface. 

  [ Ubuntu daily release ]
  * debian/libmedia-hub-common2.symbols: auto-update to released version

  [ thomas-voss ]
  * Get rid of custom macros and use the ones provided by dbus-cpp.
    Adjust to changes due to making org.mpris.MediaPlayer2.Player
    compliant to the spec.

 -- Ubuntu daily release <ps-jenkins@lists.canonical.com>  Wed, 10 Sep 2014 21:11:02 +0000

media-hub (1.0.0+14.10.20140908-0ubuntu1) utopic; urgency=low

  [ Jim Hodapp ]
  * When power hits the low or very low levels, pause all Players with
    role of multimedia. When the warning notification is cleared from
    the screen, resume playback.

  [ Ricardo Salveti de Araujo ]
  * playbin: fixing audio-sink gst property name

 -- Ubuntu daily release <ps-jenkins@lists.canonical.com>  Mon, 08 Sep 2014 14:26:38 +0000

media-hub (1.0.0+14.10.20140829.1-0ubuntu1) utopic; urgency=low

  [ Jim Hodapp ]
  * Add an audio stream role that allows the client app to categorize
    what type of audio stream it's requesting playback for. Pause
    playback of playing Players only if the requesting Player and other
    Player are both of role multimedia .

 -- Ubuntu daily release <ps-jenkins@lists.canonical.com>  Fri, 29 Aug 2014 21:47:29 +0000

media-hub (1.0.0+14.10.20140818-0ubuntu1) utopic; urgency=low

  [ Jim Hodapp ]
  * Allow confined apps to play sounds from /usr/share/sounds

  [ CI bot ]
  * Allow confined apps to play sounds from /usr/share/sounds.
    debian/usr.bin.media-hub-server: remove 'audit deny owner /** m,'
    since it. is overriding the rule to allow mmap of /tmp/orcexec files
    (AppArmor will still deny other mmap access) - LP: #1357348 (LP:
    #1357348)

 -- Ubuntu daily release <ps-jenkins@lists.canonical.com>  Mon, 18 Aug 2014 20:12:10 +0000

media-hub (1.0.0+14.10.20140813-0ubuntu2) utopic; urgency=medium

  * debian/usr.bin.media-hub-server: remove 'audit deny owner /** m,' since it
    is overriding the rule to allow mmap of /tmp/orcexec files (AppArmor will
    still deny other mmap access)
    - LP: #1357348

 -- Jamie Strandboge <jamie@ubuntu.com>  Fri, 15 Aug 2014 07:22:05 -0500

media-hub (1.0.0+14.10.20140813-0ubuntu1) utopic; urgency=low

  [ Jim Hodapp ]
  * Allow music to advance to the next song when the device is not
    charging (LP: #1342351)

  [ Jim Hodapp<jim.hodapp@canonical.com> ]
  * Allow music to advance to the next song when the device is not
    charging (LP: #1342351)

 -- Ubuntu daily release <ps-jenkins@lists.canonical.com>  Wed, 13 Aug 2014 01:42:00 +0000

media-hub (1.0.0+14.10.20140808.1-0ubuntu1) utopic; urgency=low

  [ Ubuntu daily release ]
  * New rebuild forced

  [ Ricardo Salveti de Araujo ]
  * add /media to allowed playback paths for SD card support

  [ Oliver Grawert ]
  * add /media to allowed playback paths for SD card support

 -- Ubuntu daily release <ps-jenkins@lists.canonical.com>  Fri, 08 Aug 2014 02:29:10 +0000

media-hub (1.0.0+14.10.20140731-0ubuntu1) utopic; urgency=low

  [ Jim Hodapp ]
  * Allow mmap access for media-hub-server to /tmp/orcexec* to fix
    apparmor denials (LP: #1350870)

 -- Ubuntu daily release <ps-jenkins@lists.canonical.com>  Thu, 31 Jul 2014 17:04:25 +0000

media-hub (1.0.0+14.10.20140724.1-0ubuntu1) utopic; urgency=medium

  [ Alfonso Sanchez-Beato (email Canonical) ]
  * Fix 720p limit for OEM device

 -- Ubuntu daily release <ps-jenkins@lists.canonical.com>  Thu, 24 Jul 2014 14:37:18 +0000

media-hub (1.0.0+14.10.20140722-0ubuntu1) utopic; urgency=low

  [ thomas-voss ]
  * Bump major revision and so name to account for toolchain update.

  [ Steve Langasek ]
  * Bump major revision and so name to account for toolchain update.

 -- Ubuntu daily release <ps-jenkins@lists.canonical.com>  Tue, 22 Jul 2014 01:45:03 +0000

media-hub (0.0.2+14.10.20140715-0ubuntu1) utopic; urgency=low

  * New rebuild forced

 -- Ubuntu daily release <ps-jenkins@lists.canonical.com>  Tue, 15 Jul 2014 14:16:45 +0000

media-hub (0.0.2+14.10.20140710-0ubuntu1) utopic; urgency=low

  [ Ricardo Mendoza ]
  * Increase default timeout for MPRIS handlers. (Author: Alfonso
    Sanchez-Beato)

 -- Ubuntu daily release <ps-jenkins@lists.canonical.com>  Thu, 10 Jul 2014 12:57:59 +0000

media-hub (0.0.2+14.10.20140624.4-0ubuntu3) utopic; urgency=medium

  * apparmor: add missing proc file used by the mediatek soc

 -- Ricardo Salveti de Araujo <ricardo.salveti@canonical.com>  Tue, 01 Jul 2014 11:16:54 +0800

media-hub (0.0.2+14.10.20140624.4-0ubuntu2) utopic; urgency=medium

  * debian/usr.bin.media-hub-server:
    - allow create of ~/.cache/gstreamer*/
    - allow ix for gst-plugin-scanner
    - allow playing of camera_click.ogg
    - allow us to ptrace read ourselves

 -- Jamie Strandboge <jamie@ubuntu.com>  Thu, 26 Jun 2014 22:55:41 -0500

media-hub (0.0.2+14.10.20140624.4-0ubuntu1) utopic; urgency=low

  [ Alberto Aguirre ]
  * Use new interface for keeping display on.

 -- Ubuntu daily release <ps-jenkins@lists.canonical.com>  Tue, 24 Jun 2014 22:34:29 +0000

media-hub (0.0.2+14.10.20140521-0ubuntu1) utopic; urgency=low

  [ Jim Hodapp ]
  * Whitelist gallery app to be able to play media in ~/Videos and
    ~/Music unti the trusted helper is ready

 -- Ubuntu daily release <ps-jenkins@lists.canonical.com>  Wed, 21 May 2014 08:40:05 +0000

media-hub (0.0.2+14.10.20140520.1-0ubuntu1) utopic; urgency=low

  [ Oliver Grawert ]
  * make sure media-hub-server only starts on real ubuntu-touch sessions (i.e.
    not in the new unity8 desktop session which lacks the codecs)
    (LP: 1321204)

 -- Ubuntu daily release <ps-jenkins@lists.canonical.com>  Tue, 20 May 2014 11:59:10 +0000

media-hub (0.0.2+14.10.20140507-0ubuntu1) utopic; urgency=medium

  [ Ricardo Mendoza ]
  * Toolchain change, patch version bump.

 -- Ubuntu daily release <ps-jenkins@lists.canonical.com>  Wed, 07 May 2014 10:49:50 +0000

media-hub (0.0.1+14.10.20140430-0ubuntu1) utopic; urgency=medium

  [ Sergio Schvezov ]
  * Repackaging from original music-hub.
  * Polishing packaging.
  * Enable the position property for getting the current playback
    position. Added duration to the dbus interface. Also added a service
    acceptance test for position and duration.
  * Make sure seek_to sends a reply to the client. Disabled
    position/duration test for now.

  [ Jim Hodapp ]
  * Modify directory structure to be generic media-hub instead of music-
    specific.
  * Added README file which describes how to build and how to run the
    tests. Also changed the namespaces to be the more general
    core::ubuntu::media instead of music-specific.
  * Removed com directory since it's no longer needed. All source under
    com was moved to core.
  * Removed com include directory since it's no longer needed. All
    source under com was moved to core.
  * Enable adding a videosink to the playbin pipeline. Added a couple of
    unit tests that test hardware decoding/software rendering, pause,
    play, seek and stop.
  * Added a very simple media-hub-server, which is the server side of
    the dbus MPRIS interface. Will fill this out more in the future to
    make it a full daemon.
  * Merged with EOS branch from tvoss. Added on_frame_available listener
    and callback. Create a decoding session and pass it to the hybris
    layer. Allow playback to work again after a client quits or dies.
    Added two new properties to see if the opened media is video or
    audio. Background playlist support. Add powerd control interface.
    One Engine instance per PlayerImplementation instance instead of one
    global Engine instance. Pause other playing sessions when starting
    playback of a new foreground player. Emit a PlaybackStatusChanged
    signal so that qtubuntu-media knows when PlaybackStatus changes from
    underneath it. Use GST_SEEK_FLAG_KEY_UNIT instead because seeking
    doesn't perform well enough with GST_SEEK_FLAG_ACCURATE .

  [ thomas-voss ]
  * Ramp up acceptance testing.
  * WIP.
  * Add stub and skeleton implementations.
  * Add first wave of acceptance tests and ensure that they are passing.
  * More refactoring of local spike.
  * More tests passing.
  * Add missing build dep on google-mock.
  * Add missing build-dependency on libgstreamer1.0-dev.
  * Add missing build dependencies.
  * Fix build dependencies on libboost-system-dev. Disable two failing
    tests.
  * Add build-dependency on libboost-program-options-dev.
  * Add fakesink for testing purposes.
  * Ensure that the audio sink is set to a fake sink for unit testing
    purposes.
  * Merged lp:~thomas-voss/media-hub/switch-to-properties-cpp

  [ Thomas Voß ]
  * Initial commit.
  * Added packaging setup.
  * Add backend and server implementation headers.

 -- Ubuntu daily release <ps-jenkins@lists.canonical.com>  Wed, 30 Apr 2014 01:16:41 +0000<|MERGE_RESOLUTION|>--- conflicted
+++ resolved
@@ -1,10 +1,9 @@
-<<<<<<< HEAD
 media-hub (3.0.0) UNRELEASED; urgency=medium
 
   * Refactor client-facing interfaces to pull out explicit dependency on hybris-based media layer.
 
  -- Thomas Voss <thomas.voss@canonical.com>  Tue, 11 Nov 2014 17:15:52 +0100
-=======
+
 media-hub (2.0.0+15.04.20141126.2-0ubuntu1) vivid; urgency=low
 
   [ Jim Hodapp ]
@@ -14,7 +13,6 @@
   * Resubmitting with prerequisite branch (LP: #1331041)
 
  -- Ubuntu daily release <ps-jenkins@lists.canonical.com>  Wed, 26 Nov 2014 14:46:09 +0000
->>>>>>> 35300800
 
 media-hub (2.0.0+15.04.20141120.1-0ubuntu1) vivid; urgency=low
 
