<<<<<<< HEAD
media-hub (4.2.0+16.10.20160519-0ubuntu2) yakkety; urgency=medium

  * Add support for buffering signal. 

 -- Lorn Potter <lpotter@lpotter-Inspiron-2350>  Thu, 16 Jun 2016 06:58:10 +1000
=======
media-hub (4.2.0+16.10.20160609-0ubuntu1) yakkety; urgency=medium

  * Enable exporting of metadata via MPRIS over dbus. This does not
    export everything yet and focused solely on track title, track album
    name and artist name. (LP: #1498962)

 -- Jim Hodapp <jim.hodapp@canonical.com>  Thu, 09 Jun 2016 16:56:41 +0000
>>>>>>> 783005c0

media-hub (4.2.0+16.10.20160519-0ubuntu1) yakkety; urgency=medium

  * Make sure that is_current_player() doesn't crash when there isn't a
    current player pointer set. (LP: #1579953)

 -- Jim Hodapp <ci-train-bot@canonical.com>  Thu, 19 May 2016 18:31:30 +0000

media-hub (4.2.0+16.04.20160504-0ubuntu1) xenial; urgency=medium

  [ Jim Hodapp ]
  * Improve the MPRIS player control interface so that it only
    controls the last Player instance that called play(). 

  [ CI Train Bot ]
  * Use new bileto_pre_release_hook.

 -- Jim Hodapp <ci-train-bot@canonical.com>  Wed, 04 May 2016 13:13:22 +0000

media-hub (4.1.0+16.04.20160407.1-0ubuntu1) xenial; urgency=medium

  * Add a proper logger to media-hub that includes traces, timestamps
    and other conveniences and no longer rely on cout/cerr.

 -- Jim Hodapp <ci-train-bot@canonical.com>  Thu, 07 Apr 2016 02:00:40 +0000

media-hub (4.1.0+16.04.20160308.2-0ubuntu1) xenial; urgency=medium

  * Fix deadlock issue when adding/removing Player instances from the
    HashedKeyedPlayerStore (LP: #1542947)

 -- Jim Hodapp <ci-train-bot@canonical.com>  Tue, 08 Mar 2016 19:36:07 +0000

media-hub (4.1.0+16.04.20160307.1-0ubuntu1) xenial; urgency=medium

  * Only call encode_uri() for local files, pass everything else
    straight through unmodified. (LP: #1546963)

 -- Jim Hodapp <ci-train-bot@canonical.com>  Mon, 07 Mar 2016 21:07:12 +0000

media-hub (4.1.0+16.04.20160223-0ubuntu1) xenial; urgency=medium

  * Add apparmor exception to media-hub for unity8 (LP: #1419829)

 -- Jim Hodapp <ci-train-bot@canonical.com>  Tue, 23 Feb 2016 17:22:11 +0000

media-hub (4.1.0+16.04.20160222-0ubuntu1) xenial; urgency=medium

  * Make sure to interpret the incoming path as a URI which makes sure
    media-hub will always be able to open the track with an encoded URI
    (LP: #1449790)

 -- Jim Hodapp <ci-train-bot@canonical.com>  Mon, 22 Feb 2016 18:59:52 +0000

media-hub (4.1.0+16.04.20160127-0ubuntu1) xenial; urgency=medium

  [ Simon Fels ]
  * Don't depend on a specific hybris version anymore.

  [ Thomas Voß ]
  * Adjust apparmor profile to enable flawless audio/video playback.

 -- Thomas Voß <ci-train-bot@canonical.com>  Wed, 27 Jan 2016 07:23:49 +0000

media-hub (4.1.0+16.04.20160115.1-0ubuntu1) xenial; urgency=medium

  * Make sure that an apparmor profile_name of the format com.ubuntu.my-
    app is supported as well as improve the error handling and reporting
    for when a client does not have the proper apparmor permissions to
    play a given media URI (LP: #1533779)

 -- Jim Hodapp <ci-train-bot@canonical.com>  Fri, 15 Jan 2016 15:44:54 +0000

media-hub (4.1.0+16.04.20160104-0ubuntu1) xenial; urgency=medium

  * Enable dual landings.

 -- Thomas Voß <ci-train-bot@canonical.com>  Mon, 04 Jan 2016 08:30:37 +0000

media-hub (4.1.0+16.04.20151221-0ubuntu1) xenial; urgency=medium

  * Fix bug #1479036 which prevents the out_of_range exception from
    causing media-hub-server from crashing when a player key is not
    found (LP: #1479036)

 -- Jim Hodapp <ci-train-bot@canonical.com>  Mon, 21 Dec 2015 18:55:55 +0000

media-hub (4.1.0+15.10.20151016.1-0ubuntu1) wily; urgency=medium

  [ Simon Fels ]
  * Prevent us from leaking file descriptors and memory due to not releasing
    gstreamer elements correctly.

  [ Alfonso Sanchez-Beato ]
  * Avoid getting additional references for audio_sink, which were not
    being freed. Also, remove unneeded unrefs that must be performed in
    gstreamer instead.
  * Emit CanPlay, CanPause, and CanGo[Next|Previous] in the mpris object path

  [ Jim Hodapp ]
  * Make sure the correct player is set as the current player controled by
    MPRIS.
  * Improved the can_go_next() and can_go_previous() logic to always return
    true if the loop_status is currently set to loop over the entire
    playlist.


  [ CI Train Bot ]
  * No-change rebuild.

 -- Alfonso Sanchez-Beato <alfonso.sanchez-beato@canonical.com>  Fri, 16 Oct 2015 08:42:28 +0000

media-hub (4.0.0+15.10.20150907-0ubuntu1) wily; urgency=medium

  * Gather information about missing codecs and selected streams from
    gstreamer so we have more information on whether we should play the
    video or not.

 -- Alfonso Sanchez-Beato <alfonso.sanchez-beato@canonical.com>  Mon, 07 Sep 2015 10:26:04 +0000

media-hub (4.0.0+15.10.20150903-0ubuntu1) wily; urgency=medium

  [ Alfonso Sanchez-Beato ]
  * [ Jim Hodapp ] Support for background playlists removed:
    src/core/media/null_track_list.h

 -- CI Train Bot <ci-train-bot@canonical.com>  Thu, 03 Sep 2015 07:33:09 +0000

media-hub (4.0.0+15.10.20150901.1-0ubuntu1) wily; urgency=medium

  [ Alfonso Sanchez-Beato (email Canonical) ]
  * Sync trunk

  [ Justin McPherson ]
  * Add https to allowed URI schemes for contained applications.

 -- CI Train Bot <ci-train-bot@canonical.com>  Tue, 01 Sep 2015 08:46:00 +0000

media-hub (4.0.0+15.04.20151209-0ubuntu1) vivid; urgency=medium

  * Set gstreamer context directly instead of using gobject to
    communicate with the video sink

 -- Alfonso Sanchez-Beato <alfonso.sanchez-beato@canonical.com>  Wed, 09 Dec 2015 06:49:28 +0000

media-hub (4.0.0+15.04.20151202-0ubuntu1) vivid; urgency=medium

  [ CI Train Bot ]
  * No-change rebuild.

 -- Thomas Voß <ci-train-bot@canonical.com>  Wed, 02 Dec 2015 07:40:41 +0000

media-hub (4.0.0+15.04.20151118.1-0ubuntu1) vivid; urgency=medium

  [ Jim Hodapp ]
  * Added move_track and various fixes for TrackList. 
  * Major bump for new TrackList API changes.

  [ Alfonso Sanchez-Beato ]
  * Make sure our iterator for the current track points to the right
    place when (un)shuffling (LP #1510219). Fix crash when client tries
    to set the player for a non-existing key. Do not add empty URIs to
    the list (LP: #1511029). (LP: #1511073, #1511385, #1510219,
    #1510227, #1511029)

 -- Jim Hodapp <ci-train-bot@canonical.com>  Wed, 18 Nov 2015 18:36:18 +0000

media-hub (4.0.0-0ubuntu1) wily; urgency=medium

  * Bump major revision to account for toolchain update. Fixes LP:#1452331

 -- Thomas Voß <thomas.voss@canonical.com>  Thu, 23 Jul 2015 08:47:21 +0200

media-hub (3.3.0+15.04.20151023.3-0ubuntu2) UNRELEASED; urgency=medium

  * Force rebuild against dbus-cpp. 

 -- Thomas Voß <thomas.voss@canonical.com>  Tue, 17 Nov 2015 09:37:46 +0100

media-hub (3.3.0+15.04.20151023.3-0ubuntu1) vivid; urgency=medium

  [ Jim Hodapp ]
  * Add batch adding of tracks to the TrackList.

  [ CI Train Bot ]
  * New rebuild forced.

 -- Jim Hodapp <ci-train-bot@canonical.com>  Fri, 23 Oct 2015 19:07:52 +0000

media-hub (3.1.0+15.10.20150724-0ubuntu1) wily; urgency=medium

  [ Alfonso Sanchez-Beato (email Canonical) ]
  * Set gstreamer context directly instead of using gobject to communicate
    with the video sink.

 -- CI Train Bot <ci-train-bot@canonical.com>  Fri, 24 Jul 2015 14:54:21 +0000

media-hub (3.1.0+15.10.20150710-0ubuntu1) wily; urgency=medium

  [ CI Train Bot ]
  * New rebuild forced.

  [ Jim Hodapp ]
  * Only send the video_dimensions_changed signal if the dimensions
    actually changed. Also, no longer need is_eos flag.

 -- CI Train Bot <ci-train-bot@canonical.com>  Fri, 10 Jul 2015 18:12:21 +0000

media-hub (3.1.0+15.10.20150604-0ubuntu1) wily; urgency=medium

  [ CI Train Bot ]
  * New rebuild forced.

  [ Jim Hodapp ]
  * Handle a wider array of GStreamer errors so that .ogv files are
    reported as failing to play. (LP: #1458040)

 -- CI Train Bot <ci-train-bot@canonical.com>  Thu, 04 Jun 2015 14:18:22 +0000

media-hub (3.1.0+15.10.20150601-0ubuntu1) wily; urgency=medium

  [ CI Train Bot ]
  * New rebuild forced.

  [ Jim Hodapp ]
  * Add next/previous track implementation for the Player and
    can_go_next/previous.

 -- CI Train Bot <ci-train-bot@canonical.com>  Mon, 01 Jun 2015 16:31:53 +0000

media-hub (3.1.0+15.10.20150527.1-0ubuntu1) wily; urgency=medium

  [ CI Train Bot ]
  * New rebuild forced.

  [ Jim Hodapp ]
  * Use try_lock() instead of a lock_guard to fail gracefully from rare
    deadlock situations. (LP: #1457129)

 -- CI Train Bot <ci-train-bot@canonical.com>  Wed, 27 May 2015 18:38:16 +0000

media-hub (3.1.0+15.10.20150522-0ubuntu1) wily; urgency=medium

  [ Jim Hodapp ]
  * Fix issues with not reporting failed decoding error to the client.
    (LP: #1435088)

 -- CI Train Bot <ci-train-bot@canonical.com>  Fri, 22 May 2015 17:36:27 +0000

media-hub (3.1.0+15.04.20150511-0ubuntu1) vivid; urgency=medium

  [ Jim Hodapp ]
  * Make sure recorded videos are able to play. (LP: #1451816)

 -- CI Train Bot <ci-train-bot@canonical.com>  Mon, 11 May 2015 19:52:34 +0000

media-hub (3.1.0+15.04.20150427.3-0ubuntu1) vivid; urgency=medium

  [ CI Train Bot ]
  * New rebuild forced.

  [ Jim Hodapp ]
  * Reset the tracklist everytime a client app calls open_uri() and
    disabling mpris interface by default (LP: #1449213) (LP: #1449213)

  [ Ricardo Mendoza ]
  * Reset the tracklist everytime a client app calls open_uri() and
    disabling mpris interface by default (LP: #1449213) (LP: #1449213)

 -- CI Train Bot <ci-train-bot@canonical.com>  Mon, 27 Apr 2015 23:33:13 +0000

media-hub (3.1.0+15.04.20150420.1-0ubuntu1) vivid; urgency=medium

  [ Ricardo Mendoza ]
  * Support for signalling player reconnection up the stack.

  [ CI Train Bot ]
  * New rebuild forced.

  [ Jim Hodapp ]
  * Implements the backend portion of TrackLists required to allow
    clients to be able to hand off a playlist to media-hub and keep
    playing music in order, shuffled and/or looped without the app being
    in the foreground

 -- CI Train Bot <ci-train-bot@canonical.com>  Mon, 20 Apr 2015 17:56:09 +0000

media-hub (3.0.0+15.04.20150402-0ubuntu1) vivid; urgency=medium

  [ Jim Hodapp ]
  * Fix the bug which caused music playback to start playing again after
    a phonecall hung up after being auto-paused by disconnecting a
    headphone jack.

 -- CI Train Bot <ci-train-bot@canonical.com>  Thu, 02 Apr 2015 16:43:42 +0000

media-hub (3.0.0+15.04.20150320-0ubuntu1) vivid; urgency=medium

  [ Thomas Voss ]
  * Refactor client-facing interfaces to pull out explicit dependency on hybris-based media layer.

  [ CI Train Bot ]
  * New rebuild forced.

  [ Jim Hodapp ]
  * Disconnect playback_status_changed_signal in ~Private() to avoid a
    deadlock.
  * Prevent a 0 position from being reported to the app which happens
    while seeking. Covers bad behavior that happens from GStreamer. Also
    expose the about_to_finish signal to the client. Enable playback
    again after manually seeking all the way to EOS. Also only send
    VideoDimensionsChanged signal only when necessary.

  [ Ricardo Mendoza ]
  * Add an interface apparmor::ubuntu::RequestAuthenticator that is used
    to authenticate incoming open uri requests. Add an interface
    apparmor::ubuntu::RequestContextResolver that is used to resolve a
    dbus name to an apparmor::ubuntu::Context. Provide an implementation
    apparmor::ubuntu::ExistingAuthenticator that takes the impl. from
    player_skeleton.cpp and uses it to implement the interface. Provide
    an implementation apparmor::ubuntu::RequestContextResolver that
    reaches out to the dbus daemon to resolve a given bus name to an
    apparmor profile. Remove obsolete query for the apparmor profile in
    ServiceSkeleton. Adjust the implementation in media::PlayerSkeleton
    to rely on Request{Authenticator, ContextResolver}. removed:
    src/core/media/apparmor.h added: src/core/media/apparmor/
    src/core/media/apparmor/context.cpp
    src/core/media/apparmor/context.h src/core/media/apparmor/dbus.h
    src/core/media/apparmor/ubuntu.cpp src/core/media/apparmor/ubuntu.h
  * Introduce an interface media::audio::OutputObserver that allows the
    core classes to observer the state of external audio outputs
    (headphones/headsets). Provide an implementation of
    media::audio::OutputObserver that relies on Pulseaudio to monitor
    the availability of ports on the default sink. Adjust
    media::ServiceImplementation to use media::audio::OutputObserver,
    defaulting to media::audio::PulseAudioOutputObserver.
  * Migrate all Player DBus methods to use transact_method() instead of
    invoke_method_synchronously(), to prevent bus executor deadlocks.

  [ Ricardo Salveti de Araujo ]
  * Add an interface apparmor::ubuntu::RequestAuthenticator that is used
    to authenticate incoming open uri requests. Add an interface
    apparmor::ubuntu::RequestContextResolver that is used to resolve a
    dbus name to an apparmor::ubuntu::Context. Provide an implementation
    apparmor::ubuntu::ExistingAuthenticator that takes the impl. from
    player_skeleton.cpp and uses it to implement the interface. Provide
    an implementation apparmor::ubuntu::RequestContextResolver that
    reaches out to the dbus daemon to resolve a given bus name to an
    apparmor profile. Remove obsolete query for the apparmor profile in
    ServiceSkeleton. Adjust the implementation in media::PlayerSkeleton
    to rely on Request{Authenticator, ContextResolver}. removed:
    src/core/media/apparmor.h added: src/core/media/apparmor/
    src/core/media/apparmor/context.cpp
    src/core/media/apparmor/context.h src/core/media/apparmor/dbus.h
    src/core/media/apparmor/ubuntu.cpp src/core/media/apparmor/ubuntu.h
  * Move src/core/media/call-monitor to src/core/media/telephony.
    Introduce a proper interface media::telephony::CallMonitor. Slightly
    adjust existing implementation based on Qt. Adjust
    media::ServiceImplementation to account for changes in
    media::telephony::CallMonitor.

  [ thomas-voss ]
  * Add an interface apparmor::ubuntu::RequestAuthenticator that is used
    to authenticate incoming open uri requests. Add an interface
    apparmor::ubuntu::RequestContextResolver that is used to resolve a
    dbus name to an apparmor::ubuntu::Context. Provide an implementation
    apparmor::ubuntu::ExistingAuthenticator that takes the impl. from
    player_skeleton.cpp and uses it to implement the interface. Provide
    an implementation apparmor::ubuntu::RequestContextResolver that
    reaches out to the dbus daemon to resolve a given bus name to an
    apparmor profile. Remove obsolete query for the apparmor profile in
    ServiceSkeleton. Adjust the implementation in media::PlayerSkeleton
    to rely on Request{Authenticator, ContextResolver}. removed:
    src/core/media/apparmor.h added: src/core/media/apparmor/
    src/core/media/apparmor/context.cpp
    src/core/media/apparmor/context.h src/core/media/apparmor/dbus.h
    src/core/media/apparmor/ubuntu.cpp src/core/media/apparmor/ubuntu.h
  * Add an interface media::ClientDeathObserver that abstracts away
    receiving key-based death notifications for clients associated to
    media::Player instances server-side Provide an implementation
    media::HybrisClientDeathObserver that relies on hybris and
    ultimately on Android's onBinderDied to receive death notifications.
    Adjust media::PlayerStub and media::PlayerImplementation to account
    for the new interface. Adjust the CMake setup for tests to link
    media-hub-service instead of recompiling large parts of the
    implementation classes.
  * Decouple PlayerSkeleton and PlayerImplementation by making
    PlayerImplementation being able to inherit from arbitrary base
    classes, as long as they provide the set of properties and signals
    defined by media::Player.
  * Decouple the ServiceSkeleton from the ServiceImplementation by
    introducing a common interface media::KeyedPlayerStore for storing
    running Player sessions indexed by the Player::Key. Provide a
    default implementation HashedKeyedPlayerStore relying on a hash map
    for keeping track of player instances. Adjust implementation to
    account for ServiceImplementation no longer inheriting from
    ServiceSkeleton.
  * Introduce a common class media::helper::ExternalHelpers that
    provides a convenient way to:
  * Introduce an interface media::RecorderObserver that allows the core
    classes to monitor the overall state of the system. Provide an
    implementation of media::RecorderObserver relying on Hybris to
    interface with the Android side. Adjust the ServiceImplementation to
    connect to the platform-default media::RecorderObserver.
  * Introduce an interface media::audio::OutputObserver that allows the
    core classes to observer the state of external audio outputs
    (headphones/headsets). Provide an implementation of
    media::audio::OutputObserver that relies on Pulseaudio to monitor
    the availability of ports on the default sink. Adjust
    media::ServiceImplementation to use media::audio::OutputObserver,
    defaulting to media::audio::PulseAudioOutputObserver.
  * Introduce an interface media::power::BatteryObserver to monitor the
    current battery level of the system. The core reacts to low/very low
    battery levels by pausing all multimedia playback sessions and
    resumes them whenever the user has been notified of the critical
    battery level. Provide an implementation of
    media::power::BatteryObserver using
    com.canonical.indicator.power.Battery. Adjust
    media::ServiceImplementation to use media::power::BatteryObserver.
  * Move gstreamer::Playbin implementation to its own cpp file, thus
    internalizing the Hybris setup portions. Make sure that media-hub-
    service knows about
    media::Player::Error::OutOfProcessBufferStreamingNotSupported by
    linking with media-hub-client.
  * Move src/core/media/call-monitor to src/core/media/telephony.
    Introduce a proper interface media::telephony::CallMonitor. Slightly
    adjust existing implementation based on Qt. Adjust
    media::ServiceImplementation to account for changes in
    media::telephony::CallMonitor.
  * Replace home-grown mask type for the video size with a std::tuple,
    i.e., media::video::Dimensions. Introduce a simple TaggedInteger
    class to distinguish between Width, Height and other dimensions.
    Adjust interfaces of media::Player to rely on the new type. Adjust
    implementation classes to account for interface changes. Adjust
    Codec implementation for sending the tagged integer via the bus.
    Adjust gstreamer::Engine and gstreamer::Playbin to hand out the
    correct types.

 -- CI Train Bot <ci-train-bot@canonical.com>  Fri, 20 Mar 2015 13:16:48 +0000

media-hub (2.0.0+15.04.20150303-0ubuntu2) vivid; urgency=medium

  * debian/control:
    - Removing pre-depends that are not required
    - Bumping standards-version to 3.9.6

 -- Ricardo Salveti de Araujo <ricardo.salveti@canonical.com>  Thu, 12 Mar 2015 00:05:27 -0300

media-hub (2.0.0+15.04.20150303-0ubuntu1) vivid; urgency=medium

  [ Ricardo Salveti de Araujo ]
  * Migrating tests to use ogg instead of mp3/avi removed:
    tests/h264.avi tests/test.mp3 added: tests/test-audio-1.ogg
    tests/test-video.ogg tests/test.mp3 renamed: tests/test.ogg =>
    tests/test-audio.ogg

 -- CI Train Bot <ci-train-bot@canonical.com>  Tue, 03 Mar 2015 22:56:52 +0000

media-hub (2.0.0+15.04.20150120-0ubuntu1) vivid; urgency=low

  [ Jim Hodapp ]
  * Error reporting all the way up to the app level from the playbin
    pipeline.

  [ Ubuntu daily release ]
  * New rebuild forced

 -- Ubuntu daily release <ps-jenkins@lists.canonical.com>  Tue, 20 Jan 2015 01:21:47 +0000

media-hub (2.0.0+15.04.20150116-0ubuntu1) vivid; urgency=low

  [ Jim Hodapp ]
  * Don't auto-resume playback of videos after a phone call ends. (LP:
    #1411273)

 -- Ubuntu daily release <ps-jenkins@lists.canonical.com>  Fri, 16 Jan 2015 18:17:56 +0000

media-hub (2.0.0+15.04.20150112.2-0ubuntu1) vivid; urgency=low

  [ Ubuntu daily release ]
  * New rebuild forced

  [ Ricardo Salveti de Araujo ]
  * service_implementation: adding debug for call started/ended signals.
    Make sure account and connection are available when setting up
    account manager (patch from Gustavo Boiko). call_monitor: don't
    check caps when hooking up on/off signals, until bug 1409125 is
    fixed. Enable parallel building . (LP: #1409125)

 -- Ubuntu daily release <ps-jenkins@lists.canonical.com>  Mon, 12 Jan 2015 21:38:39 +0000

media-hub (2.0.0+15.04.20150108-0ubuntu1) vivid; urgency=low

  [ Jim Hodapp ]
  * Pause playback when recording begins. (LP: #1398047)

  [ Ricardo Salveti de Araujo ]
  * call_monitor.cpp: waiting for bridge to be up, and also protecting
    the on_change call (LP: #1408137)

 -- Ubuntu daily release <ps-jenkins@lists.canonical.com>  Thu, 08 Jan 2015 12:58:01 +0000

media-hub (2.0.0+15.04.20141126.2-0ubuntu1) vivid; urgency=low

  [ Jim Hodapp ]
  * Resubmitting with prerequisite branch (LP: #1331041)

  [ Justin McPherson ]
  * Resubmitting with prerequisite branch (LP: #1331041)

 -- Ubuntu daily release <ps-jenkins@lists.canonical.com>  Wed, 26 Nov 2014 14:46:09 +0000

media-hub (2.0.0+15.04.20141120.1-0ubuntu1) vivid; urgency=low

  [ Jim Hodapp ]
  * Pause playback when a headphone is unplugged or an A2DP device is
    unpaired (LP: #1368300)

  [ Ricardo Mendoza ]
  * Pause playback when a headphone is unplugged or an A2DP device is
    unpaired (LP: #1368300)

 -- Ubuntu daily release <ps-jenkins@lists.canonical.com>  Thu, 20 Nov 2014 18:33:08 +0000

media-hub (2.0.0+15.04.20141111-0ubuntu1) vivid; urgency=low

  [ Ubuntu daily release ]
  * New rebuild forced

  [ Justin McPherson ]
  * #1239432 Music fails to pause on incoming/outgoing calls (LP:
    #1239432)

 -- Ubuntu daily release <ps-jenkins@lists.canonical.com>  Tue, 11 Nov 2014 20:18:50 +0000

media-hub (2.0.0+15.04.20141110.1-0ubuntu1) vivid; urgency=low

  [ thomas-voss ]
  * Bump build dependency on dbus-cpp to pull in exception safe dtor.
    (LP: #1390618)

 -- Ubuntu daily release <ps-jenkins@lists.canonical.com>  Mon, 10 Nov 2014 11:53:11 +0000

media-hub (2.0.0+15.04.20141105.1-0ubuntu1) vivid; urgency=low

  [ Ricardo Mendoza ]
  * Use new hybris interface to correctly register for client deaths.
    (LP: #1380848)

 -- Ubuntu daily release <ps-jenkins@lists.canonical.com>  Wed, 05 Nov 2014 20:41:14 +0000

media-hub (2.0.0+15.04.20141105-0ubuntu1) vivid; urgency=low

  [ thomas-voss ]
  * Disconnect signal translation layer on destruction. (LP: #1386803)

 -- Ubuntu daily release <ps-jenkins@lists.canonical.com>  Wed, 05 Nov 2014 08:24:08 +0000

media-hub (2.0.0+15.04.20141104-0ubuntu1) vivid; urgency=low

  * New rebuild forced

 -- Ubuntu daily release <ps-jenkins@lists.canonical.com>  Tue, 04 Nov 2014 06:10:54 +0000

media-hub (2.0.0+14.10.20141030~rtm-0ubuntu1) 14.09; urgency=low

  [ thomas-voss ]
  * Bump build dependency. (LP: #1386803)

 -- Ubuntu daily release <ps-jenkins@lists.canonical.com>  Thu, 30 Oct 2014 14:29:53 +0000

media-hub (2.0.0+14.10.20141024~rtm-0ubuntu1) 14.09; urgency=low

  [ Alberto Aguirre ]
  * No change, package rebuild

 -- Ubuntu daily release <ps-jenkins@lists.canonical.com>  Fri, 24 Oct 2014 13:04:48 +0000

media-hub (2.0.0+14.10.20141020-0ubuntu1) utopic; urgency=low

  [ Alberto Aguirre ]
  * Move worker thread from player stub to service stub.

 -- Ubuntu daily release <ps-jenkins@lists.canonical.com>  Mon, 20 Oct 2014 13:47:46 +0000

media-hub (2.0.0+14.10.20141016-0ubuntu1) 14.09; urgency=low

  [ Jim Hodapp ]
  * Add an Orientation property which will indicate how the video should
    be rotated for playback vs how it was recorded. Get the video frame
    height/width from mirsink and pass it to the media-hub client via a
    Signal. (LP: #1191934)

  [ Ubuntu daily release ]
  * New rebuild forced

 -- Ubuntu daily release <ps-jenkins@lists.canonical.com>  Thu, 16 Oct 2014 20:02:01 +0000

media-hub (2.0.0+14.10.20141015.1-0ubuntu1) 14.09; urgency=low

  [ Ubuntu daily release ]
  * New rebuild forced

  [ Ricardo Mendoza ]
  * Make use of MediaRecorderObserver interface from hybris to register
    as listeners for recording operations, so that we can then decide
    whether to hold a screen lock or not. (LP: #1362658)

 -- Ubuntu daily release <ps-jenkins@lists.canonical.com>  Wed, 15 Oct 2014 21:15:45 +0000

media-hub (2.0.0+14.10.20141015-0ubuntu1) 14.09; urgency=low

  [ Jamie Strandboge ]
  * debian/usr.bin.media-hub-server: update for recent denials: allow
    read access to /etc/udev/udev.conf (LP: #1356883). add video
    abstraction. silence access to /run/udev/data/** like we do
    elsewhere. allow read on /dev/video*. allow read on
    /sys/devices/**/video4linux/video**. allow read on
    /sys/devices/**/video4linux/**/uevent (LP: #1356883)
  * debian/usr.bin.media-hub-server: allow reads on custom sounds (LP:
    #1377966) (LP: #1377966)

 -- Ubuntu daily release <ps-jenkins@lists.canonical.com>  Wed, 15 Oct 2014 17:45:58 +0000

media-hub (2.0.0+14.10.20141014-0ubuntu1) utopic; urgency=low

  [ thomas-voss ]
  * Only expose the service as MPRIS instance if explicitly requested
    via env variable. (LP: #1381069)

 -- Ubuntu daily release <ps-jenkins@lists.canonical.com>  Tue, 14 Oct 2014 17:37:41 +0000

media-hub (2.0.0+14.10.20141010-0ubuntu1) utopic; urgency=low

  [ Alberto Aguirre ]
  * Fix potential access to dead objects. (LP: #1364483)

 -- Ubuntu daily release <ps-jenkins@lists.canonical.com>  Fri, 10 Oct 2014 19:46:25 +0000

media-hub (2.0.0+14.10.20140926-0ubuntu1) utopic; urgency=low

  [ Alberto Aguirre ]
  * Prevent dead object access by asynchronous calls to clear_wakelock
    in media::PlayerImplementation::Private
  * Fix self deadlock when clients disconnect from media::Player

 -- Ubuntu daily release <ps-jenkins@lists.canonical.com>  Fri, 26 Sep 2014 04:06:06 +0000

media-hub (2.0.0+14.10.20140917-0ubuntu1) utopic; urgency=low

  [ Alberto Aguirre ]
  * Fix wake lock state machine and subtle race conditions on wake lock
    refcounts. (LP: #1368786)

 -- Ubuntu daily release <ps-jenkins@lists.canonical.com>  Wed, 17 Sep 2014 19:59:51 +0000

media-hub (2.0.0+14.10.20140910.2-0ubuntu1) utopic; urgency=medium

  [ Thomas Voß ]
  * Bump major version to account for signature changes in public interface. 

  [ Ubuntu daily release ]
  * debian/libmedia-hub-common2.symbols: auto-update to released version

  [ thomas-voss ]
  * Get rid of custom macros and use the ones provided by dbus-cpp.
    Adjust to changes due to making org.mpris.MediaPlayer2.Player
    compliant to the spec.

 -- Ubuntu daily release <ps-jenkins@lists.canonical.com>  Wed, 10 Sep 2014 21:11:02 +0000

media-hub (1.0.0+14.10.20140908-0ubuntu1) utopic; urgency=low

  [ Jim Hodapp ]
  * When power hits the low or very low levels, pause all Players with
    role of multimedia. When the warning notification is cleared from
    the screen, resume playback.

  [ Ricardo Salveti de Araujo ]
  * playbin: fixing audio-sink gst property name

 -- Ubuntu daily release <ps-jenkins@lists.canonical.com>  Mon, 08 Sep 2014 14:26:38 +0000

media-hub (1.0.0+14.10.20140829.1-0ubuntu1) utopic; urgency=low

  [ Jim Hodapp ]
  * Add an audio stream role that allows the client app to categorize
    what type of audio stream it's requesting playback for. Pause
    playback of playing Players only if the requesting Player and other
    Player are both of role multimedia .

 -- Ubuntu daily release <ps-jenkins@lists.canonical.com>  Fri, 29 Aug 2014 21:47:29 +0000

media-hub (1.0.0+14.10.20140818-0ubuntu1) utopic; urgency=low

  [ Jim Hodapp ]
  * Allow confined apps to play sounds from /usr/share/sounds

  [ CI bot ]
  * Allow confined apps to play sounds from /usr/share/sounds.
    debian/usr.bin.media-hub-server: remove 'audit deny owner /** m,'
    since it. is overriding the rule to allow mmap of /tmp/orcexec files
    (AppArmor will still deny other mmap access) - LP: #1357348 (LP:
    #1357348)

 -- Ubuntu daily release <ps-jenkins@lists.canonical.com>  Mon, 18 Aug 2014 20:12:10 +0000

media-hub (1.0.0+14.10.20140813-0ubuntu2) utopic; urgency=medium

  * debian/usr.bin.media-hub-server: remove 'audit deny owner /** m,' since it
    is overriding the rule to allow mmap of /tmp/orcexec files (AppArmor will
    still deny other mmap access)
    - LP: #1357348

 -- Jamie Strandboge <jamie@ubuntu.com>  Fri, 15 Aug 2014 07:22:05 -0500

media-hub (1.0.0+14.10.20140813-0ubuntu1) utopic; urgency=low

  [ Jim Hodapp ]
  * Allow music to advance to the next song when the device is not
    charging (LP: #1342351)

  [ Jim Hodapp<jim.hodapp@canonical.com> ]
  * Allow music to advance to the next song when the device is not
    charging (LP: #1342351)

 -- Ubuntu daily release <ps-jenkins@lists.canonical.com>  Wed, 13 Aug 2014 01:42:00 +0000

media-hub (1.0.0+14.10.20140808.1-0ubuntu1) utopic; urgency=low

  [ Ubuntu daily release ]
  * New rebuild forced

  [ Ricardo Salveti de Araujo ]
  * add /media to allowed playback paths for SD card support

  [ Oliver Grawert ]
  * add /media to allowed playback paths for SD card support

 -- Ubuntu daily release <ps-jenkins@lists.canonical.com>  Fri, 08 Aug 2014 02:29:10 +0000

media-hub (1.0.0+14.10.20140731-0ubuntu1) utopic; urgency=low

  [ Jim Hodapp ]
  * Allow mmap access for media-hub-server to /tmp/orcexec* to fix
    apparmor denials (LP: #1350870)

 -- Ubuntu daily release <ps-jenkins@lists.canonical.com>  Thu, 31 Jul 2014 17:04:25 +0000

media-hub (1.0.0+14.10.20140724.1-0ubuntu1) utopic; urgency=medium

  [ Alfonso Sanchez-Beato (email Canonical) ]
  * Fix 720p limit for OEM device

 -- Ubuntu daily release <ps-jenkins@lists.canonical.com>  Thu, 24 Jul 2014 14:37:18 +0000

media-hub (1.0.0+14.10.20140722-0ubuntu1) utopic; urgency=low

  [ thomas-voss ]
  * Bump major revision and so name to account for toolchain update.

  [ Steve Langasek ]
  * Bump major revision and so name to account for toolchain update.

 -- Ubuntu daily release <ps-jenkins@lists.canonical.com>  Tue, 22 Jul 2014 01:45:03 +0000

media-hub (0.0.2+14.10.20140715-0ubuntu1) utopic; urgency=low

  * New rebuild forced

 -- Ubuntu daily release <ps-jenkins@lists.canonical.com>  Tue, 15 Jul 2014 14:16:45 +0000

media-hub (0.0.2+14.10.20140710-0ubuntu1) utopic; urgency=low

  [ Ricardo Mendoza ]
  * Increase default timeout for MPRIS handlers. (Author: Alfonso
    Sanchez-Beato)

 -- Ubuntu daily release <ps-jenkins@lists.canonical.com>  Thu, 10 Jul 2014 12:57:59 +0000

media-hub (0.0.2+14.10.20140624.4-0ubuntu3) utopic; urgency=medium

  * apparmor: add missing proc file used by the mediatek soc

 -- Ricardo Salveti de Araujo <ricardo.salveti@canonical.com>  Tue, 01 Jul 2014 11:16:54 +0800

media-hub (0.0.2+14.10.20140624.4-0ubuntu2) utopic; urgency=medium

  * debian/usr.bin.media-hub-server:
    - allow create of ~/.cache/gstreamer*/
    - allow ix for gst-plugin-scanner
    - allow playing of camera_click.ogg
    - allow us to ptrace read ourselves

 -- Jamie Strandboge <jamie@ubuntu.com>  Thu, 26 Jun 2014 22:55:41 -0500

media-hub (0.0.2+14.10.20140624.4-0ubuntu1) utopic; urgency=low

  [ Alberto Aguirre ]
  * Use new interface for keeping display on.

 -- Ubuntu daily release <ps-jenkins@lists.canonical.com>  Tue, 24 Jun 2014 22:34:29 +0000

media-hub (0.0.2+14.10.20140521-0ubuntu1) utopic; urgency=low

  [ Jim Hodapp ]
  * Whitelist gallery app to be able to play media in ~/Videos and
    ~/Music unti the trusted helper is ready

 -- Ubuntu daily release <ps-jenkins@lists.canonical.com>  Wed, 21 May 2014 08:40:05 +0000

media-hub (0.0.2+14.10.20140520.1-0ubuntu1) utopic; urgency=low

  [ Oliver Grawert ]
  * make sure media-hub-server only starts on real ubuntu-touch sessions (i.e.
    not in the new unity8 desktop session which lacks the codecs)
    (LP: 1321204)

 -- Ubuntu daily release <ps-jenkins@lists.canonical.com>  Tue, 20 May 2014 11:59:10 +0000

media-hub (0.0.2+14.10.20140507-0ubuntu1) utopic; urgency=medium

  [ Ricardo Mendoza ]
  * Toolchain change, patch version bump.

 -- Ubuntu daily release <ps-jenkins@lists.canonical.com>  Wed, 07 May 2014 10:49:50 +0000

media-hub (0.0.1+14.10.20140430-0ubuntu1) utopic; urgency=medium

  [ Sergio Schvezov ]
  * Repackaging from original music-hub.
  * Polishing packaging.
  * Enable the position property for getting the current playback
    position. Added duration to the dbus interface. Also added a service
    acceptance test for position and duration.
  * Make sure seek_to sends a reply to the client. Disabled
    position/duration test for now.

  [ Jim Hodapp ]
  * Modify directory structure to be generic media-hub instead of music-
    specific.
  * Added README file which describes how to build and how to run the
    tests. Also changed the namespaces to be the more general
    core::ubuntu::media instead of music-specific.
  * Removed com directory since it's no longer needed. All source under
    com was moved to core.
  * Removed com include directory since it's no longer needed. All
    source under com was moved to core.
  * Enable adding a videosink to the playbin pipeline. Added a couple of
    unit tests that test hardware decoding/software rendering, pause,
    play, seek and stop.
  * Added a very simple media-hub-server, which is the server side of
    the dbus MPRIS interface. Will fill this out more in the future to
    make it a full daemon.
  * Merged with EOS branch from tvoss. Added on_frame_available listener
    and callback. Create a decoding session and pass it to the hybris
    layer. Allow playback to work again after a client quits or dies.
    Added two new properties to see if the opened media is video or
    audio. Background playlist support. Add powerd control interface.
    One Engine instance per PlayerImplementation instance instead of one
    global Engine instance. Pause other playing sessions when starting
    playback of a new foreground player. Emit a PlaybackStatusChanged
    signal so that qtubuntu-media knows when PlaybackStatus changes from
    underneath it. Use GST_SEEK_FLAG_KEY_UNIT instead because seeking
    doesn't perform well enough with GST_SEEK_FLAG_ACCURATE .

  [ thomas-voss ]
  * Ramp up acceptance testing.
  * WIP.
  * Add stub and skeleton implementations.
  * Add first wave of acceptance tests and ensure that they are passing.
  * More refactoring of local spike.
  * More tests passing.
  * Add missing build dep on google-mock.
  * Add missing build-dependency on libgstreamer1.0-dev.
  * Add missing build dependencies.
  * Fix build dependencies on libboost-system-dev. Disable two failing
    tests.
  * Add build-dependency on libboost-program-options-dev.
  * Add fakesink for testing purposes.
  * Ensure that the audio sink is set to a fake sink for unit testing
    purposes.
  * Merged lp:~thomas-voss/media-hub/switch-to-properties-cpp

  [ Thomas Voß ]
  * Initial commit.
  * Added packaging setup.
  * Add backend and server implementation headers.

 -- Ubuntu daily release <ps-jenkins@lists.canonical.com>  Wed, 30 Apr 2014 01:16:41 +0000<|MERGE_RESOLUTION|>--- conflicted
+++ resolved
@@ -1,18 +1,16 @@
-<<<<<<< HEAD
-media-hub (4.2.0+16.10.20160519-0ubuntu2) yakkety; urgency=medium
+media-hub (4.2.1+16.10.20160519-0ubuntu2) yakkety; urgency=medium
 
   * Add support for buffering signal. 
 
- -- Lorn Potter <lpotter@lpotter-Inspiron-2350>  Thu, 16 Jun 2016 06:58:10 +1000
-=======
-media-hub (4.2.0+16.10.20160609-0ubuntu1) yakkety; urgency=medium
+ -- Lorn Potter <lorn.potter@canonical.com>  Thu, 16 Jun 2016 06:58:10 +1000
+
+	media-hub (4.2.0+16.10.20160609-0ubuntu1) yakkety; urgency=medium
 
   * Enable exporting of metadata via MPRIS over dbus. This does not
     export everything yet and focused solely on track title, track album
     name and artist name. (LP: #1498962)
 
  -- Jim Hodapp <jim.hodapp@canonical.com>  Thu, 09 Jun 2016 16:56:41 +0000
->>>>>>> 783005c0
 
 media-hub (4.2.0+16.10.20160519-0ubuntu1) yakkety; urgency=medium
 
