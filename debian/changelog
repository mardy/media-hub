<<<<<<< HEAD
media-hub (4.2.0+16.10.20160705-0ubuntu1) yakkety; urgency=medium

  [ Jim Hodapp ]
  * To avoid deadlocking, make sure that we don't ever change the
    pipeline's state on the streaming thread. It will always be set from
    the main thread context thanks to g_idle_add(). The deadlock that
    this fixes was when calling stop() in player_implementation.cpp in
    the on_end_of_tracklist() handler. (LP: #1596329)

 -- Łukasz Zemczak <lukasz.zemczak@canonical.com>  Tue, 05 Jul 2016 14:58:25 +0000

media-hub (4.2.0+16.10.20160628-0ubuntu1) yakkety; urgency=medium

  [ Jim Hodapp, Michael Zanetti ]
  * Export the current track length per the MPRIS spec. (LP: #1596245)

 -- Jim Hodapp <jim.hodapp@canonical.com>  Tue, 28 Jun 2016 01:45:45 +0000
=======
media-hub (4.4.0+16.10.20160708-0ubuntu1) yakkety; urgency=medium

  * Add support for buffering signal. 

 -- Lorn Potter <lorn.potter@canonical.com>  Thu, 16 Jun 2016 06:58:10 +1000
>>>>>>> 0bbb6d34

media-hub (4.2.0+16.10.20160623-0ubuntu1) yakkety; urgency=medium

  * Make sure to not crash when the current track is not set. (LP:
    #1594524)

 -- Jim Hodapp <jim.hodapp@canonical.com>  Thu, 23 Jun 2016 00:23:30 +0000

media-hub (4.2.0+16.10.20160617.2-0ubuntu1) yakkety; urgency=medium

  [ Lorn Potter ]
  * Add support for files with no filename extension.

 -- Jim Hodapp <jim.hodapp@canonical.com>  Fri, 17 Jun 2016 17:53:24 +0000

media-hub (4.2.0+16.10.20160616.4-0ubuntu1) yakkety; urgency=medium

  * Support albumart for music and video tracks.

 -- Jim Hodapp <jim.hodapp@canonical.com>  Thu, 16 Jun 2016 21:31:27 +0000

media-hub (4.2.0+16.10.20160609-0ubuntu1) yakkety; urgency=medium

  * Enable exporting of metadata via MPRIS over dbus. This does not
    export everything yet and focused solely on track title, track album
    name and artist name. (LP: #1498962)

 -- Jim Hodapp <jim.hodapp@canonical.com>  Thu, 09 Jun 2016 16:56:41 +0000

media-hub (4.2.0+16.10.20160519-0ubuntu1) yakkety; urgency=medium

  * Make sure that is_current_player() doesn't crash when there isn't a
    current player pointer set. (LP: #1579953)

 -- Jim Hodapp <ci-train-bot@canonical.com>  Thu, 19 May 2016 18:31:30 +0000

media-hub (4.2.0+16.04.20160504-0ubuntu1) xenial; urgency=medium

  [ Jim Hodapp ]
  * Improve the MPRIS player control interface so that it only
    controls the last Player instance that called play(). 

  [ CI Train Bot ]
  * Use new bileto_pre_release_hook.

 -- Jim Hodapp <ci-train-bot@canonical.com>  Wed, 04 May 2016 13:13:22 +0000

media-hub (4.1.0+16.04.20160407.1-0ubuntu1) xenial; urgency=medium

  * Add a proper logger to media-hub that includes traces, timestamps
    and other conveniences and no longer rely on cout/cerr.

 -- Jim Hodapp <ci-train-bot@canonical.com>  Thu, 07 Apr 2016 02:00:40 +0000

media-hub (4.1.0+16.04.20160308.2-0ubuntu1) xenial; urgency=medium

  * Fix deadlock issue when adding/removing Player instances from the
    HashedKeyedPlayerStore (LP: #1542947)

 -- Jim Hodapp <ci-train-bot@canonical.com>  Tue, 08 Mar 2016 19:36:07 +0000

media-hub (4.1.0+16.04.20160307.1-0ubuntu1) xenial; urgency=medium

  * Only call encode_uri() for local files, pass everything else
    straight through unmodified. (LP: #1546963)

 -- Jim Hodapp <ci-train-bot@canonical.com>  Mon, 07 Mar 2016 21:07:12 +0000

media-hub (4.1.0+16.04.20160223-0ubuntu1) xenial; urgency=medium

  * Add apparmor exception to media-hub for unity8 (LP: #1419829)

 -- Jim Hodapp <ci-train-bot@canonical.com>  Tue, 23 Feb 2016 17:22:11 +0000

media-hub (4.1.0+16.04.20160222-0ubuntu1) xenial; urgency=medium

  * Make sure to interpret the incoming path as a URI which makes sure
    media-hub will always be able to open the track with an encoded URI
    (LP: #1449790)

 -- Jim Hodapp <ci-train-bot@canonical.com>  Mon, 22 Feb 2016 18:59:52 +0000

media-hub (4.1.0+16.04.20160127-0ubuntu1) xenial; urgency=medium

  [ Simon Fels ]
  * Don't depend on a specific hybris version anymore.

  [ Thomas Voß ]
  * Adjust apparmor profile to enable flawless audio/video playback.

 -- Thomas Voß <ci-train-bot@canonical.com>  Wed, 27 Jan 2016 07:23:49 +0000

media-hub (4.1.0+16.04.20160115.1-0ubuntu1) xenial; urgency=medium

  * Make sure that an apparmor profile_name of the format com.ubuntu.my-
    app is supported as well as improve the error handling and reporting
    for when a client does not have the proper apparmor permissions to
    play a given media URI (LP: #1533779)

 -- Jim Hodapp <ci-train-bot@canonical.com>  Fri, 15 Jan 2016 15:44:54 +0000

media-hub (4.1.0+16.04.20160104-0ubuntu1) xenial; urgency=medium

  * Enable dual landings.

 -- Thomas Voß <ci-train-bot@canonical.com>  Mon, 04 Jan 2016 08:30:37 +0000

media-hub (4.1.0+16.04.20151221-0ubuntu1) xenial; urgency=medium

  * Fix bug #1479036 which prevents the out_of_range exception from
    causing media-hub-server from crashing when a player key is not
    found (LP: #1479036)

 -- Jim Hodapp <ci-train-bot@canonical.com>  Mon, 21 Dec 2015 18:55:55 +0000

media-hub (4.1.0+15.10.20151016.1-0ubuntu1) wily; urgency=medium

  [ Simon Fels ]
  * Prevent us from leaking file descriptors and memory due to not releasing
    gstreamer elements correctly.

  [ Alfonso Sanchez-Beato ]
  * Avoid getting additional references for audio_sink, which were not
    being freed. Also, remove unneeded unrefs that must be performed in
    gstreamer instead.
  * Emit CanPlay, CanPause, and CanGo[Next|Previous] in the mpris object path

  [ Jim Hodapp ]
  * Make sure the correct player is set as the current player controled by
    MPRIS.
  * Improved the can_go_next() and can_go_previous() logic to always return
    true if the loop_status is currently set to loop over the entire
    playlist.


  [ CI Train Bot ]
  * No-change rebuild.

 -- Alfonso Sanchez-Beato <alfonso.sanchez-beato@canonical.com>  Fri, 16 Oct 2015 08:42:28 +0000

media-hub (4.0.0+15.10.20150907-0ubuntu1) wily; urgency=medium

  * Gather information about missing codecs and selected streams from
    gstreamer so we have more information on whether we should play the
    video or not.

 -- Alfonso Sanchez-Beato <alfonso.sanchez-beato@canonical.com>  Mon, 07 Sep 2015 10:26:04 +0000

media-hub (4.0.0+15.10.20150903-0ubuntu1) wily; urgency=medium

  [ Alfonso Sanchez-Beato ]
  * [ Jim Hodapp ] Support for background playlists removed:
    src/core/media/null_track_list.h

 -- CI Train Bot <ci-train-bot@canonical.com>  Thu, 03 Sep 2015 07:33:09 +0000

media-hub (4.0.0+15.10.20150901.1-0ubuntu1) wily; urgency=medium

  [ Alfonso Sanchez-Beato (email Canonical) ]
  * Sync trunk

  [ Justin McPherson ]
  * Add https to allowed URI schemes for contained applications.

 -- CI Train Bot <ci-train-bot@canonical.com>  Tue, 01 Sep 2015 08:46:00 +0000

media-hub (4.0.0+15.04.20151209-0ubuntu1) vivid; urgency=medium

  * Set gstreamer context directly instead of using gobject to
    communicate with the video sink

 -- Alfonso Sanchez-Beato <alfonso.sanchez-beato@canonical.com>  Wed, 09 Dec 2015 06:49:28 +0000

media-hub (4.0.0+15.04.20151202-0ubuntu1) vivid; urgency=medium

  [ CI Train Bot ]
  * No-change rebuild.

 -- Thomas Voß <ci-train-bot@canonical.com>  Wed, 02 Dec 2015 07:40:41 +0000

media-hub (4.0.0+15.04.20151118.1-0ubuntu1) vivid; urgency=medium

  [ Jim Hodapp ]
  * Added move_track and various fixes for TrackList. 
  * Major bump for new TrackList API changes.

  [ Alfonso Sanchez-Beato ]
  * Make sure our iterator for the current track points to the right
    place when (un)shuffling (LP #1510219). Fix crash when client tries
    to set the player for a non-existing key. Do not add empty URIs to
    the list (LP: #1511029). (LP: #1511073, #1511385, #1510219,
    #1510227, #1511029)

 -- Jim Hodapp <ci-train-bot@canonical.com>  Wed, 18 Nov 2015 18:36:18 +0000

media-hub (4.0.0-0ubuntu1) wily; urgency=medium

  * Bump major revision to account for toolchain update. Fixes LP:#1452331

 -- Thomas Voß <thomas.voss@canonical.com>  Thu, 23 Jul 2015 08:47:21 +0200

media-hub (3.3.0+15.04.20151023.3-0ubuntu2) UNRELEASED; urgency=medium

  * Force rebuild against dbus-cpp. 

 -- Thomas Voß <thomas.voss@canonical.com>  Tue, 17 Nov 2015 09:37:46 +0100

media-hub (3.3.0+15.04.20151023.3-0ubuntu1) vivid; urgency=medium

  [ Jim Hodapp ]
  * Add batch adding of tracks to the TrackList.

  [ CI Train Bot ]
  * New rebuild forced.

 -- Jim Hodapp <ci-train-bot@canonical.com>  Fri, 23 Oct 2015 19:07:52 +0000

media-hub (3.1.0+15.10.20150724-0ubuntu1) wily; urgency=medium

  [ Alfonso Sanchez-Beato (email Canonical) ]
  * Set gstreamer context directly instead of using gobject to communicate
    with the video sink.

 -- CI Train Bot <ci-train-bot@canonical.com>  Fri, 24 Jul 2015 14:54:21 +0000

media-hub (3.1.0+15.10.20150710-0ubuntu1) wily; urgency=medium

  [ CI Train Bot ]
  * New rebuild forced.

  [ Jim Hodapp ]
  * Only send the video_dimensions_changed signal if the dimensions
    actually changed. Also, no longer need is_eos flag.

 -- CI Train Bot <ci-train-bot@canonical.com>  Fri, 10 Jul 2015 18:12:21 +0000

media-hub (3.1.0+15.10.20150604-0ubuntu1) wily; urgency=medium

  [ CI Train Bot ]
  * New rebuild forced.

  [ Jim Hodapp ]
  * Handle a wider array of GStreamer errors so that .ogv files are
    reported as failing to play. (LP: #1458040)

 -- CI Train Bot <ci-train-bot@canonical.com>  Thu, 04 Jun 2015 14:18:22 +0000

media-hub (3.1.0+15.10.20150601-0ubuntu1) wily; urgency=medium

  [ CI Train Bot ]
  * New rebuild forced.

  [ Jim Hodapp ]
  * Add next/previous track implementation for the Player and
    can_go_next/previous.

 -- CI Train Bot <ci-train-bot@canonical.com>  Mon, 01 Jun 2015 16:31:53 +0000

media-hub (3.1.0+15.10.20150527.1-0ubuntu1) wily; urgency=medium

  [ CI Train Bot ]
  * New rebuild forced.

  [ Jim Hodapp ]
  * Use try_lock() instead of a lock_guard to fail gracefully from rare
    deadlock situations. (LP: #1457129)

 -- CI Train Bot <ci-train-bot@canonical.com>  Wed, 27 May 2015 18:38:16 +0000

media-hub (3.1.0+15.10.20150522-0ubuntu1) wily; urgency=medium

  [ Jim Hodapp ]
  * Fix issues with not reporting failed decoding error to the client.
    (LP: #1435088)

 -- CI Train Bot <ci-train-bot@canonical.com>  Fri, 22 May 2015 17:36:27 +0000

media-hub (3.1.0+15.04.20150511-0ubuntu1) vivid; urgency=medium

  [ Jim Hodapp ]
  * Make sure recorded videos are able to play. (LP: #1451816)

 -- CI Train Bot <ci-train-bot@canonical.com>  Mon, 11 May 2015 19:52:34 +0000

media-hub (3.1.0+15.04.20150427.3-0ubuntu1) vivid; urgency=medium

  [ CI Train Bot ]
  * New rebuild forced.

  [ Jim Hodapp ]
  * Reset the tracklist everytime a client app calls open_uri() and
    disabling mpris interface by default (LP: #1449213) (LP: #1449213)

  [ Ricardo Mendoza ]
  * Reset the tracklist everytime a client app calls open_uri() and
    disabling mpris interface by default (LP: #1449213) (LP: #1449213)

 -- CI Train Bot <ci-train-bot@canonical.com>  Mon, 27 Apr 2015 23:33:13 +0000

media-hub (3.1.0+15.04.20150420.1-0ubuntu1) vivid; urgency=medium

  [ Ricardo Mendoza ]
  * Support for signalling player reconnection up the stack.

  [ CI Train Bot ]
  * New rebuild forced.

  [ Jim Hodapp ]
  * Implements the backend portion of TrackLists required to allow
    clients to be able to hand off a playlist to media-hub and keep
    playing music in order, shuffled and/or looped without the app being
    in the foreground

 -- CI Train Bot <ci-train-bot@canonical.com>  Mon, 20 Apr 2015 17:56:09 +0000

media-hub (3.0.0+15.04.20150402-0ubuntu1) vivid; urgency=medium

  [ Jim Hodapp ]
  * Fix the bug which caused music playback to start playing again after
    a phonecall hung up after being auto-paused by disconnecting a
    headphone jack.

 -- CI Train Bot <ci-train-bot@canonical.com>  Thu, 02 Apr 2015 16:43:42 +0000

media-hub (3.0.0+15.04.20150320-0ubuntu1) vivid; urgency=medium

  [ Thomas Voss ]
  * Refactor client-facing interfaces to pull out explicit dependency on hybris-based media layer.

  [ CI Train Bot ]
  * New rebuild forced.

  [ Jim Hodapp ]
  * Disconnect playback_status_changed_signal in ~Private() to avoid a
    deadlock.
  * Prevent a 0 position from being reported to the app which happens
    while seeking. Covers bad behavior that happens from GStreamer. Also
    expose the about_to_finish signal to the client. Enable playback
    again after manually seeking all the way to EOS. Also only send
    VideoDimensionsChanged signal only when necessary.

  [ Ricardo Mendoza ]
  * Add an interface apparmor::ubuntu::RequestAuthenticator that is used
    to authenticate incoming open uri requests. Add an interface
    apparmor::ubuntu::RequestContextResolver that is used to resolve a
    dbus name to an apparmor::ubuntu::Context. Provide an implementation
    apparmor::ubuntu::ExistingAuthenticator that takes the impl. from
    player_skeleton.cpp and uses it to implement the interface. Provide
    an implementation apparmor::ubuntu::RequestContextResolver that
    reaches out to the dbus daemon to resolve a given bus name to an
    apparmor profile. Remove obsolete query for the apparmor profile in
    ServiceSkeleton. Adjust the implementation in media::PlayerSkeleton
    to rely on Request{Authenticator, ContextResolver}. removed:
    src/core/media/apparmor.h added: src/core/media/apparmor/
    src/core/media/apparmor/context.cpp
    src/core/media/apparmor/context.h src/core/media/apparmor/dbus.h
    src/core/media/apparmor/ubuntu.cpp src/core/media/apparmor/ubuntu.h
  * Introduce an interface media::audio::OutputObserver that allows the
    core classes to observer the state of external audio outputs
    (headphones/headsets). Provide an implementation of
    media::audio::OutputObserver that relies on Pulseaudio to monitor
    the availability of ports on the default sink. Adjust
    media::ServiceImplementation to use media::audio::OutputObserver,
    defaulting to media::audio::PulseAudioOutputObserver.
  * Migrate all Player DBus methods to use transact_method() instead of
    invoke_method_synchronously(), to prevent bus executor deadlocks.

  [ Ricardo Salveti de Araujo ]
  * Add an interface apparmor::ubuntu::RequestAuthenticator that is used
    to authenticate incoming open uri requests. Add an interface
    apparmor::ubuntu::RequestContextResolver that is used to resolve a
    dbus name to an apparmor::ubuntu::Context. Provide an implementation
    apparmor::ubuntu::ExistingAuthenticator that takes the impl. from
    player_skeleton.cpp and uses it to implement the interface. Provide
    an implementation apparmor::ubuntu::RequestContextResolver that
    reaches out to the dbus daemon to resolve a given bus name to an
    apparmor profile. Remove obsolete query for the apparmor profile in
    ServiceSkeleton. Adjust the implementation in media::PlayerSkeleton
    to rely on Request{Authenticator, ContextResolver}. removed:
    src/core/media/apparmor.h added: src/core/media/apparmor/
    src/core/media/apparmor/context.cpp
    src/core/media/apparmor/context.h src/core/media/apparmor/dbus.h
    src/core/media/apparmor/ubuntu.cpp src/core/media/apparmor/ubuntu.h
  * Move src/core/media/call-monitor to src/core/media/telephony.
    Introduce a proper interface media::telephony::CallMonitor. Slightly
    adjust existing implementation based on Qt. Adjust
    media::ServiceImplementation to account for changes in
    media::telephony::CallMonitor.

  [ thomas-voss ]
  * Add an interface apparmor::ubuntu::RequestAuthenticator that is used
    to authenticate incoming open uri requests. Add an interface
    apparmor::ubuntu::RequestContextResolver that is used to resolve a
    dbus name to an apparmor::ubuntu::Context. Provide an implementation
    apparmor::ubuntu::ExistingAuthenticator that takes the impl. from
    player_skeleton.cpp and uses it to implement the interface. Provide
    an implementation apparmor::ubuntu::RequestContextResolver that
    reaches out to the dbus daemon to resolve a given bus name to an
    apparmor profile. Remove obsolete query for the apparmor profile in
    ServiceSkeleton. Adjust the implementation in media::PlayerSkeleton
    to rely on Request{Authenticator, ContextResolver}. removed:
    src/core/media/apparmor.h added: src/core/media/apparmor/
    src/core/media/apparmor/context.cpp
    src/core/media/apparmor/context.h src/core/media/apparmor/dbus.h
    src/core/media/apparmor/ubuntu.cpp src/core/media/apparmor/ubuntu.h
  * Add an interface media::ClientDeathObserver that abstracts away
    receiving key-based death notifications for clients associated to
    media::Player instances server-side Provide an implementation
    media::HybrisClientDeathObserver that relies on hybris and
    ultimately on Android's onBinderDied to receive death notifications.
    Adjust media::PlayerStub and media::PlayerImplementation to account
    for the new interface. Adjust the CMake setup for tests to link
    media-hub-service instead of recompiling large parts of the
    implementation classes.
  * Decouple PlayerSkeleton and PlayerImplementation by making
    PlayerImplementation being able to inherit from arbitrary base
    classes, as long as they provide the set of properties and signals
    defined by media::Player.
  * Decouple the ServiceSkeleton from the ServiceImplementation by
    introducing a common interface media::KeyedPlayerStore for storing
    running Player sessions indexed by the Player::Key. Provide a
    default implementation HashedKeyedPlayerStore relying on a hash map
    for keeping track of player instances. Adjust implementation to
    account for ServiceImplementation no longer inheriting from
    ServiceSkeleton.
  * Introduce a common class media::helper::ExternalHelpers that
    provides a convenient way to:
  * Introduce an interface media::RecorderObserver that allows the core
    classes to monitor the overall state of the system. Provide an
    implementation of media::RecorderObserver relying on Hybris to
    interface with the Android side. Adjust the ServiceImplementation to
    connect to the platform-default media::RecorderObserver.
  * Introduce an interface media::audio::OutputObserver that allows the
    core classes to observer the state of external audio outputs
    (headphones/headsets). Provide an implementation of
    media::audio::OutputObserver that relies on Pulseaudio to monitor
    the availability of ports on the default sink. Adjust
    media::ServiceImplementation to use media::audio::OutputObserver,
    defaulting to media::audio::PulseAudioOutputObserver.
  * Introduce an interface media::power::BatteryObserver to monitor the
    current battery level of the system. The core reacts to low/very low
    battery levels by pausing all multimedia playback sessions and
    resumes them whenever the user has been notified of the critical
    battery level. Provide an implementation of
    media::power::BatteryObserver using
    com.canonical.indicator.power.Battery. Adjust
    media::ServiceImplementation to use media::power::BatteryObserver.
  * Move gstreamer::Playbin implementation to its own cpp file, thus
    internalizing the Hybris setup portions. Make sure that media-hub-
    service knows about
    media::Player::Error::OutOfProcessBufferStreamingNotSupported by
    linking with media-hub-client.
  * Move src/core/media/call-monitor to src/core/media/telephony.
    Introduce a proper interface media::telephony::CallMonitor. Slightly
    adjust existing implementation based on Qt. Adjust
    media::ServiceImplementation to account for changes in
    media::telephony::CallMonitor.
  * Replace home-grown mask type for the video size with a std::tuple,
    i.e., media::video::Dimensions. Introduce a simple TaggedInteger
    class to distinguish between Width, Height and other dimensions.
    Adjust interfaces of media::Player to rely on the new type. Adjust
    implementation classes to account for interface changes. Adjust
    Codec implementation for sending the tagged integer via the bus.
    Adjust gstreamer::Engine and gstreamer::Playbin to hand out the
    correct types.

 -- CI Train Bot <ci-train-bot@canonical.com>  Fri, 20 Mar 2015 13:16:48 +0000

media-hub (2.0.0+15.04.20150303-0ubuntu2) vivid; urgency=medium

  * debian/control:
    - Removing pre-depends that are not required
    - Bumping standards-version to 3.9.6

 -- Ricardo Salveti de Araujo <ricardo.salveti@canonical.com>  Thu, 12 Mar 2015 00:05:27 -0300

media-hub (2.0.0+15.04.20150303-0ubuntu1) vivid; urgency=medium

  [ Ricardo Salveti de Araujo ]
  * Migrating tests to use ogg instead of mp3/avi removed:
    tests/h264.avi tests/test.mp3 added: tests/test-audio-1.ogg
    tests/test-video.ogg tests/test.mp3 renamed: tests/test.ogg =>
    tests/test-audio.ogg

 -- CI Train Bot <ci-train-bot@canonical.com>  Tue, 03 Mar 2015 22:56:52 +0000

media-hub (2.0.0+15.04.20150120-0ubuntu1) vivid; urgency=low

  [ Jim Hodapp ]
  * Error reporting all the way up to the app level from the playbin
    pipeline.

  [ Ubuntu daily release ]
  * New rebuild forced

 -- Ubuntu daily release <ps-jenkins@lists.canonical.com>  Tue, 20 Jan 2015 01:21:47 +0000

media-hub (2.0.0+15.04.20150116-0ubuntu1) vivid; urgency=low

  [ Jim Hodapp ]
  * Don't auto-resume playback of videos after a phone call ends. (LP:
    #1411273)

 -- Ubuntu daily release <ps-jenkins@lists.canonical.com>  Fri, 16 Jan 2015 18:17:56 +0000

media-hub (2.0.0+15.04.20150112.2-0ubuntu1) vivid; urgency=low

  [ Ubuntu daily release ]
  * New rebuild forced

  [ Ricardo Salveti de Araujo ]
  * service_implementation: adding debug for call started/ended signals.
    Make sure account and connection are available when setting up
    account manager (patch from Gustavo Boiko). call_monitor: don't
    check caps when hooking up on/off signals, until bug 1409125 is
    fixed. Enable parallel building . (LP: #1409125)

 -- Ubuntu daily release <ps-jenkins@lists.canonical.com>  Mon, 12 Jan 2015 21:38:39 +0000

media-hub (2.0.0+15.04.20150108-0ubuntu1) vivid; urgency=low

  [ Jim Hodapp ]
  * Pause playback when recording begins. (LP: #1398047)

  [ Ricardo Salveti de Araujo ]
  * call_monitor.cpp: waiting for bridge to be up, and also protecting
    the on_change call (LP: #1408137)

 -- Ubuntu daily release <ps-jenkins@lists.canonical.com>  Thu, 08 Jan 2015 12:58:01 +0000

media-hub (2.0.0+15.04.20141126.2-0ubuntu1) vivid; urgency=low

  [ Jim Hodapp ]
  * Resubmitting with prerequisite branch (LP: #1331041)

  [ Justin McPherson ]
  * Resubmitting with prerequisite branch (LP: #1331041)

 -- Ubuntu daily release <ps-jenkins@lists.canonical.com>  Wed, 26 Nov 2014 14:46:09 +0000

media-hub (2.0.0+15.04.20141120.1-0ubuntu1) vivid; urgency=low

  [ Jim Hodapp ]
  * Pause playback when a headphone is unplugged or an A2DP device is
    unpaired (LP: #1368300)

  [ Ricardo Mendoza ]
  * Pause playback when a headphone is unplugged or an A2DP device is
    unpaired (LP: #1368300)

 -- Ubuntu daily release <ps-jenkins@lists.canonical.com>  Thu, 20 Nov 2014 18:33:08 +0000

media-hub (2.0.0+15.04.20141111-0ubuntu1) vivid; urgency=low

  [ Ubuntu daily release ]
  * New rebuild forced

  [ Justin McPherson ]
  * #1239432 Music fails to pause on incoming/outgoing calls (LP:
    #1239432)

 -- Ubuntu daily release <ps-jenkins@lists.canonical.com>  Tue, 11 Nov 2014 20:18:50 +0000

media-hub (2.0.0+15.04.20141110.1-0ubuntu1) vivid; urgency=low

  [ thomas-voss ]
  * Bump build dependency on dbus-cpp to pull in exception safe dtor.
    (LP: #1390618)

 -- Ubuntu daily release <ps-jenkins@lists.canonical.com>  Mon, 10 Nov 2014 11:53:11 +0000

media-hub (2.0.0+15.04.20141105.1-0ubuntu1) vivid; urgency=low

  [ Ricardo Mendoza ]
  * Use new hybris interface to correctly register for client deaths.
    (LP: #1380848)

 -- Ubuntu daily release <ps-jenkins@lists.canonical.com>  Wed, 05 Nov 2014 20:41:14 +0000

media-hub (2.0.0+15.04.20141105-0ubuntu1) vivid; urgency=low

  [ thomas-voss ]
  * Disconnect signal translation layer on destruction. (LP: #1386803)

 -- Ubuntu daily release <ps-jenkins@lists.canonical.com>  Wed, 05 Nov 2014 08:24:08 +0000

media-hub (2.0.0+15.04.20141104-0ubuntu1) vivid; urgency=low

  * New rebuild forced

 -- Ubuntu daily release <ps-jenkins@lists.canonical.com>  Tue, 04 Nov 2014 06:10:54 +0000

media-hub (2.0.0+14.10.20141030~rtm-0ubuntu1) 14.09; urgency=low

  [ thomas-voss ]
  * Bump build dependency. (LP: #1386803)

 -- Ubuntu daily release <ps-jenkins@lists.canonical.com>  Thu, 30 Oct 2014 14:29:53 +0000

media-hub (2.0.0+14.10.20141024~rtm-0ubuntu1) 14.09; urgency=low

  [ Alberto Aguirre ]
  * No change, package rebuild

 -- Ubuntu daily release <ps-jenkins@lists.canonical.com>  Fri, 24 Oct 2014 13:04:48 +0000

media-hub (2.0.0+14.10.20141020-0ubuntu1) utopic; urgency=low

  [ Alberto Aguirre ]
  * Move worker thread from player stub to service stub.

 -- Ubuntu daily release <ps-jenkins@lists.canonical.com>  Mon, 20 Oct 2014 13:47:46 +0000

media-hub (2.0.0+14.10.20141016-0ubuntu1) 14.09; urgency=low

  [ Jim Hodapp ]
  * Add an Orientation property which will indicate how the video should
    be rotated for playback vs how it was recorded. Get the video frame
    height/width from mirsink and pass it to the media-hub client via a
    Signal. (LP: #1191934)

  [ Ubuntu daily release ]
  * New rebuild forced

 -- Ubuntu daily release <ps-jenkins@lists.canonical.com>  Thu, 16 Oct 2014 20:02:01 +0000

media-hub (2.0.0+14.10.20141015.1-0ubuntu1) 14.09; urgency=low

  [ Ubuntu daily release ]
  * New rebuild forced

  [ Ricardo Mendoza ]
  * Make use of MediaRecorderObserver interface from hybris to register
    as listeners for recording operations, so that we can then decide
    whether to hold a screen lock or not. (LP: #1362658)

 -- Ubuntu daily release <ps-jenkins@lists.canonical.com>  Wed, 15 Oct 2014 21:15:45 +0000

media-hub (2.0.0+14.10.20141015-0ubuntu1) 14.09; urgency=low

  [ Jamie Strandboge ]
  * debian/usr.bin.media-hub-server: update for recent denials: allow
    read access to /etc/udev/udev.conf (LP: #1356883). add video
    abstraction. silence access to /run/udev/data/** like we do
    elsewhere. allow read on /dev/video*. allow read on
    /sys/devices/**/video4linux/video**. allow read on
    /sys/devices/**/video4linux/**/uevent (LP: #1356883)
  * debian/usr.bin.media-hub-server: allow reads on custom sounds (LP:
    #1377966) (LP: #1377966)

 -- Ubuntu daily release <ps-jenkins@lists.canonical.com>  Wed, 15 Oct 2014 17:45:58 +0000

media-hub (2.0.0+14.10.20141014-0ubuntu1) utopic; urgency=low

  [ thomas-voss ]
  * Only expose the service as MPRIS instance if explicitly requested
    via env variable. (LP: #1381069)

 -- Ubuntu daily release <ps-jenkins@lists.canonical.com>  Tue, 14 Oct 2014 17:37:41 +0000

media-hub (2.0.0+14.10.20141010-0ubuntu1) utopic; urgency=low

  [ Alberto Aguirre ]
  * Fix potential access to dead objects. (LP: #1364483)

 -- Ubuntu daily release <ps-jenkins@lists.canonical.com>  Fri, 10 Oct 2014 19:46:25 +0000

media-hub (2.0.0+14.10.20140926-0ubuntu1) utopic; urgency=low

  [ Alberto Aguirre ]
  * Prevent dead object access by asynchronous calls to clear_wakelock
    in media::PlayerImplementation::Private
  * Fix self deadlock when clients disconnect from media::Player

 -- Ubuntu daily release <ps-jenkins@lists.canonical.com>  Fri, 26 Sep 2014 04:06:06 +0000

media-hub (2.0.0+14.10.20140917-0ubuntu1) utopic; urgency=low

  [ Alberto Aguirre ]
  * Fix wake lock state machine and subtle race conditions on wake lock
    refcounts. (LP: #1368786)

 -- Ubuntu daily release <ps-jenkins@lists.canonical.com>  Wed, 17 Sep 2014 19:59:51 +0000

media-hub (2.0.0+14.10.20140910.2-0ubuntu1) utopic; urgency=medium

  [ Thomas Voß ]
  * Bump major version to account for signature changes in public interface. 

  [ Ubuntu daily release ]
  * debian/libmedia-hub-common2.symbols: auto-update to released version

  [ thomas-voss ]
  * Get rid of custom macros and use the ones provided by dbus-cpp.
    Adjust to changes due to making org.mpris.MediaPlayer2.Player
    compliant to the spec.

 -- Ubuntu daily release <ps-jenkins@lists.canonical.com>  Wed, 10 Sep 2014 21:11:02 +0000

media-hub (1.0.0+14.10.20140908-0ubuntu1) utopic; urgency=low

  [ Jim Hodapp ]
  * When power hits the low or very low levels, pause all Players with
    role of multimedia. When the warning notification is cleared from
    the screen, resume playback.

  [ Ricardo Salveti de Araujo ]
  * playbin: fixing audio-sink gst property name

 -- Ubuntu daily release <ps-jenkins@lists.canonical.com>  Mon, 08 Sep 2014 14:26:38 +0000

media-hub (1.0.0+14.10.20140829.1-0ubuntu1) utopic; urgency=low

  [ Jim Hodapp ]
  * Add an audio stream role that allows the client app to categorize
    what type of audio stream it's requesting playback for. Pause
    playback of playing Players only if the requesting Player and other
    Player are both of role multimedia .

 -- Ubuntu daily release <ps-jenkins@lists.canonical.com>  Fri, 29 Aug 2014 21:47:29 +0000

media-hub (1.0.0+14.10.20140818-0ubuntu1) utopic; urgency=low

  [ Jim Hodapp ]
  * Allow confined apps to play sounds from /usr/share/sounds

  [ CI bot ]
  * Allow confined apps to play sounds from /usr/share/sounds.
    debian/usr.bin.media-hub-server: remove 'audit deny owner /** m,'
    since it. is overriding the rule to allow mmap of /tmp/orcexec files
    (AppArmor will still deny other mmap access) - LP: #1357348 (LP:
    #1357348)

 -- Ubuntu daily release <ps-jenkins@lists.canonical.com>  Mon, 18 Aug 2014 20:12:10 +0000

media-hub (1.0.0+14.10.20140813-0ubuntu2) utopic; urgency=medium

  * debian/usr.bin.media-hub-server: remove 'audit deny owner /** m,' since it
    is overriding the rule to allow mmap of /tmp/orcexec files (AppArmor will
    still deny other mmap access)
    - LP: #1357348

 -- Jamie Strandboge <jamie@ubuntu.com>  Fri, 15 Aug 2014 07:22:05 -0500

media-hub (1.0.0+14.10.20140813-0ubuntu1) utopic; urgency=low

  [ Jim Hodapp ]
  * Allow music to advance to the next song when the device is not
    charging (LP: #1342351)

  [ Jim Hodapp<jim.hodapp@canonical.com> ]
  * Allow music to advance to the next song when the device is not
    charging (LP: #1342351)

 -- Ubuntu daily release <ps-jenkins@lists.canonical.com>  Wed, 13 Aug 2014 01:42:00 +0000

media-hub (1.0.0+14.10.20140808.1-0ubuntu1) utopic; urgency=low

  [ Ubuntu daily release ]
  * New rebuild forced

  [ Ricardo Salveti de Araujo ]
  * add /media to allowed playback paths for SD card support

  [ Oliver Grawert ]
  * add /media to allowed playback paths for SD card support

 -- Ubuntu daily release <ps-jenkins@lists.canonical.com>  Fri, 08 Aug 2014 02:29:10 +0000

media-hub (1.0.0+14.10.20140731-0ubuntu1) utopic; urgency=low

  [ Jim Hodapp ]
  * Allow mmap access for media-hub-server to /tmp/orcexec* to fix
    apparmor denials (LP: #1350870)

 -- Ubuntu daily release <ps-jenkins@lists.canonical.com>  Thu, 31 Jul 2014 17:04:25 +0000

media-hub (1.0.0+14.10.20140724.1-0ubuntu1) utopic; urgency=medium

  [ Alfonso Sanchez-Beato (email Canonical) ]
  * Fix 720p limit for OEM device

 -- Ubuntu daily release <ps-jenkins@lists.canonical.com>  Thu, 24 Jul 2014 14:37:18 +0000

media-hub (1.0.0+14.10.20140722-0ubuntu1) utopic; urgency=low

  [ thomas-voss ]
  * Bump major revision and so name to account for toolchain update.

  [ Steve Langasek ]
  * Bump major revision and so name to account for toolchain update.

 -- Ubuntu daily release <ps-jenkins@lists.canonical.com>  Tue, 22 Jul 2014 01:45:03 +0000

media-hub (0.0.2+14.10.20140715-0ubuntu1) utopic; urgency=low

  * New rebuild forced

 -- Ubuntu daily release <ps-jenkins@lists.canonical.com>  Tue, 15 Jul 2014 14:16:45 +0000

media-hub (0.0.2+14.10.20140710-0ubuntu1) utopic; urgency=low

  [ Ricardo Mendoza ]
  * Increase default timeout for MPRIS handlers. (Author: Alfonso
    Sanchez-Beato)

 -- Ubuntu daily release <ps-jenkins@lists.canonical.com>  Thu, 10 Jul 2014 12:57:59 +0000

media-hub (0.0.2+14.10.20140624.4-0ubuntu3) utopic; urgency=medium

  * apparmor: add missing proc file used by the mediatek soc

 -- Ricardo Salveti de Araujo <ricardo.salveti@canonical.com>  Tue, 01 Jul 2014 11:16:54 +0800

media-hub (0.0.2+14.10.20140624.4-0ubuntu2) utopic; urgency=medium

  * debian/usr.bin.media-hub-server:
    - allow create of ~/.cache/gstreamer*/
    - allow ix for gst-plugin-scanner
    - allow playing of camera_click.ogg
    - allow us to ptrace read ourselves

 -- Jamie Strandboge <jamie@ubuntu.com>  Thu, 26 Jun 2014 22:55:41 -0500

media-hub (0.0.2+14.10.20140624.4-0ubuntu1) utopic; urgency=low

  [ Alberto Aguirre ]
  * Use new interface for keeping display on.

 -- Ubuntu daily release <ps-jenkins@lists.canonical.com>  Tue, 24 Jun 2014 22:34:29 +0000

media-hub (0.0.2+14.10.20140521-0ubuntu1) utopic; urgency=low

  [ Jim Hodapp ]
  * Whitelist gallery app to be able to play media in ~/Videos and
    ~/Music unti the trusted helper is ready

 -- Ubuntu daily release <ps-jenkins@lists.canonical.com>  Wed, 21 May 2014 08:40:05 +0000

media-hub (0.0.2+14.10.20140520.1-0ubuntu1) utopic; urgency=low

  [ Oliver Grawert ]
  * make sure media-hub-server only starts on real ubuntu-touch sessions (i.e.
    not in the new unity8 desktop session which lacks the codecs)
    (LP: 1321204)

 -- Ubuntu daily release <ps-jenkins@lists.canonical.com>  Tue, 20 May 2014 11:59:10 +0000

media-hub (0.0.2+14.10.20140507-0ubuntu1) utopic; urgency=medium

  [ Ricardo Mendoza ]
  * Toolchain change, patch version bump.

 -- Ubuntu daily release <ps-jenkins@lists.canonical.com>  Wed, 07 May 2014 10:49:50 +0000

media-hub (0.0.1+14.10.20140430-0ubuntu1) utopic; urgency=medium

  [ Sergio Schvezov ]
  * Repackaging from original music-hub.
  * Polishing packaging.
  * Enable the position property for getting the current playback
    position. Added duration to the dbus interface. Also added a service
    acceptance test for position and duration.
  * Make sure seek_to sends a reply to the client. Disabled
    position/duration test for now.

  [ Jim Hodapp ]
  * Modify directory structure to be generic media-hub instead of music-
    specific.
  * Added README file which describes how to build and how to run the
    tests. Also changed the namespaces to be the more general
    core::ubuntu::media instead of music-specific.
  * Removed com directory since it's no longer needed. All source under
    com was moved to core.
  * Removed com include directory since it's no longer needed. All
    source under com was moved to core.
  * Enable adding a videosink to the playbin pipeline. Added a couple of
    unit tests that test hardware decoding/software rendering, pause,
    play, seek and stop.
  * Added a very simple media-hub-server, which is the server side of
    the dbus MPRIS interface. Will fill this out more in the future to
    make it a full daemon.
  * Merged with EOS branch from tvoss. Added on_frame_available listener
    and callback. Create a decoding session and pass it to the hybris
    layer. Allow playback to work again after a client quits or dies.
    Added two new properties to see if the opened media is video or
    audio. Background playlist support. Add powerd control interface.
    One Engine instance per PlayerImplementation instance instead of one
    global Engine instance. Pause other playing sessions when starting
    playback of a new foreground player. Emit a PlaybackStatusChanged
    signal so that qtubuntu-media knows when PlaybackStatus changes from
    underneath it. Use GST_SEEK_FLAG_KEY_UNIT instead because seeking
    doesn't perform well enough with GST_SEEK_FLAG_ACCURATE .

  [ thomas-voss ]
  * Ramp up acceptance testing.
  * WIP.
  * Add stub and skeleton implementations.
  * Add first wave of acceptance tests and ensure that they are passing.
  * More refactoring of local spike.
  * More tests passing.
  * Add missing build dep on google-mock.
  * Add missing build-dependency on libgstreamer1.0-dev.
  * Add missing build dependencies.
  * Fix build dependencies on libboost-system-dev. Disable two failing
    tests.
  * Add build-dependency on libboost-program-options-dev.
  * Add fakesink for testing purposes.
  * Ensure that the audio sink is set to a fake sink for unit testing
    purposes.
  * Merged lp:~thomas-voss/media-hub/switch-to-properties-cpp

  [ Thomas Voß ]
  * Initial commit.
  * Added packaging setup.
  * Add backend and server implementation headers.

 -- Ubuntu daily release <ps-jenkins@lists.canonical.com>  Wed, 30 Apr 2014 01:16:41 +0000<|MERGE_RESOLUTION|>--- conflicted
+++ resolved
@@ -1,4 +1,9 @@
-<<<<<<< HEAD
+media-hub (4.4.0+16.10.20160708-0ubuntu1) yakkety; urgency=medium
+
+  * Add support for buffering signal. 
+
+ -- Lorn Potter <lorn.potter@canonical.com>  Thu, 16 Jun 2016 06:58:10 +1000
+
 media-hub (4.2.0+16.10.20160705-0ubuntu1) yakkety; urgency=medium
 
   [ Jim Hodapp ]
@@ -16,13 +21,6 @@
   * Export the current track length per the MPRIS spec. (LP: #1596245)
 
  -- Jim Hodapp <jim.hodapp@canonical.com>  Tue, 28 Jun 2016 01:45:45 +0000
-=======
-media-hub (4.4.0+16.10.20160708-0ubuntu1) yakkety; urgency=medium
-
-  * Add support for buffering signal. 
-
- -- Lorn Potter <lorn.potter@canonical.com>  Thu, 16 Jun 2016 06:58:10 +1000
->>>>>>> 0bbb6d34
 
 media-hub (4.2.0+16.10.20160623-0ubuntu1) yakkety; urgency=medium
 
