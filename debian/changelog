<<<<<<< HEAD
media-hub (4.1.0+15.10.20151016.1-0ubuntu1) wily; urgency=medium

  [ Simon Fels ]
  * Prevent us from leaking file descriptors and memory due to not releasing
    gstreamer elements correctly.

  [ Alfonso Sanchez-Beato ]
  * Avoid getting additional references for audio_sink, which were not
    being freed. Also, remove unneeded unrefs that must be performed in
    gstreamer instead.
  * Emit CanPlay, CanPause, and CanGo[Next|Previous] in the mpris object path
=======
media-hub (3.3.0+15.04.20151023.3-0ubuntu1) vivid; urgency=medium

  [ Jim Hodapp ]
  * Add batch adding of tracks to the TrackList.

  [ CI Train Bot ]
  * New rebuild forced.

 -- Jim Hodapp <ci-train-bot@canonical.com>  Fri, 23 Oct 2015 19:07:52 +0000

media-hub (3.2.0+15.04.20151014-0ubuntu1) vivid; urgency=medium
>>>>>>> a9444b68

  [ Jim Hodapp ]
  * Make sure the correct player is set as the current player controled by
    MPRIS.
  * Improved the can_go_next() and can_go_previous() logic to always return
    true if the loop_status is currently set to loop over the entire
    playlist.


  [ CI Train Bot ]
  * No-change rebuild.

 -- Alfonso Sanchez-Beato <alfonso.sanchez-beato@canonical.com>  Fri, 16 Oct 2015 08:42:28 +0000

media-hub (4.0.0+15.10.20150907-0ubuntu1) wily; urgency=medium

  * Gather information about missing codecs and selected streams from
    gstreamer so we have more information on whether we should play the
    video or not.

 -- Alfonso Sanchez-Beato <alfonso.sanchez-beato@canonical.com>  Mon, 07 Sep 2015 10:26:04 +0000

media-hub (4.0.0+15.10.20150903-0ubuntu1) wily; urgency=medium

  [ Alfonso Sanchez-Beato ]
  * [ Jim Hodapp ] Support for background playlists removed:
    src/core/media/null_track_list.h

 -- CI Train Bot <ci-train-bot@canonical.com>  Thu, 03 Sep 2015 07:33:09 +0000

media-hub (4.0.0+15.10.20150901.1-0ubuntu1) wily; urgency=medium

  [ Alfonso Sanchez-Beato (email Canonical) ]
  * Sync trunk

  [ Justin McPherson ]
  * Add https to allowed URI schemes for contained applications.

 -- CI Train Bot <ci-train-bot@canonical.com>  Tue, 01 Sep 2015 08:46:00 +0000

media-hub (4.0.0-0ubuntu1) wily; urgency=medium

  * Bump major revision to account for toolchain update. Fixes LP:#1452331

 -- Thomas Voß <thomas.voss@canonical.com>  Thu, 23 Jul 2015 08:47:21 +0200

media-hub (3.1.0+15.10.20150724-0ubuntu1) wily; urgency=medium

  [ Alfonso Sanchez-Beato (email Canonical) ]
  * Set gstreamer context directly instead of using gobject to communicate
    with the video sink.

 -- CI Train Bot <ci-train-bot@canonical.com>  Fri, 24 Jul 2015 14:54:21 +0000

media-hub (3.1.0+15.10.20150710-0ubuntu1) wily; urgency=medium

  [ CI Train Bot ]
  * New rebuild forced.

  [ Jim Hodapp ]
  * Only send the video_dimensions_changed signal if the dimensions
    actually changed. Also, no longer need is_eos flag.

 -- CI Train Bot <ci-train-bot@canonical.com>  Fri, 10 Jul 2015 18:12:21 +0000

media-hub (3.1.0+15.10.20150604-0ubuntu1) wily; urgency=medium

  [ CI Train Bot ]
  * New rebuild forced.

  [ Jim Hodapp ]
  * Handle a wider array of GStreamer errors so that .ogv files are
    reported as failing to play. (LP: #1458040)

 -- CI Train Bot <ci-train-bot@canonical.com>  Thu, 04 Jun 2015 14:18:22 +0000

media-hub (3.1.0+15.10.20150601-0ubuntu1) wily; urgency=medium

  [ CI Train Bot ]
  * New rebuild forced.

  [ Jim Hodapp ]
  * Add next/previous track implementation for the Player and
    can_go_next/previous.

 -- CI Train Bot <ci-train-bot@canonical.com>  Mon, 01 Jun 2015 16:31:53 +0000

media-hub (3.1.0+15.10.20150527.1-0ubuntu1) wily; urgency=medium

  [ CI Train Bot ]
  * New rebuild forced.

  [ Jim Hodapp ]
  * Use try_lock() instead of a lock_guard to fail gracefully from rare
    deadlock situations. (LP: #1457129)

 -- CI Train Bot <ci-train-bot@canonical.com>  Wed, 27 May 2015 18:38:16 +0000

media-hub (3.1.0+15.10.20150522-0ubuntu1) wily; urgency=medium

  [ Jim Hodapp ]
  * Fix issues with not reporting failed decoding error to the client.
    (LP: #1435088)

 -- CI Train Bot <ci-train-bot@canonical.com>  Fri, 22 May 2015 17:36:27 +0000

media-hub (3.1.0+15.04.20150511-0ubuntu1) vivid; urgency=medium

  [ Jim Hodapp ]
  * Make sure recorded videos are able to play. (LP: #1451816)

 -- CI Train Bot <ci-train-bot@canonical.com>  Mon, 11 May 2015 19:52:34 +0000

media-hub (3.1.0+15.04.20150427.3-0ubuntu1) vivid; urgency=medium

  [ CI Train Bot ]
  * New rebuild forced.

  [ Jim Hodapp ]
  * Reset the tracklist everytime a client app calls open_uri() and
    disabling mpris interface by default (LP: #1449213) (LP: #1449213)

  [ Ricardo Mendoza ]
  * Reset the tracklist everytime a client app calls open_uri() and
    disabling mpris interface by default (LP: #1449213) (LP: #1449213)

 -- CI Train Bot <ci-train-bot@canonical.com>  Mon, 27 Apr 2015 23:33:13 +0000

media-hub (3.1.0+15.04.20150420.1-0ubuntu1) vivid; urgency=medium

  [ Ricardo Mendoza ]
  * Support for signalling player reconnection up the stack.

  [ CI Train Bot ]
  * New rebuild forced.

  [ Jim Hodapp ]
  * Implements the backend portion of TrackLists required to allow
    clients to be able to hand off a playlist to media-hub and keep
    playing music in order, shuffled and/or looped without the app being
    in the foreground

 -- CI Train Bot <ci-train-bot@canonical.com>  Mon, 20 Apr 2015 17:56:09 +0000

media-hub (3.0.0+15.04.20150402-0ubuntu1) vivid; urgency=medium

  [ Jim Hodapp ]
  * Fix the bug which caused music playback to start playing again after
    a phonecall hung up after being auto-paused by disconnecting a
    headphone jack.

 -- CI Train Bot <ci-train-bot@canonical.com>  Thu, 02 Apr 2015 16:43:42 +0000

media-hub (3.0.0+15.04.20150320-0ubuntu1) vivid; urgency=medium

  [ Thomas Voss ]
  * Refactor client-facing interfaces to pull out explicit dependency on hybris-based media layer.

  [ CI Train Bot ]
  * New rebuild forced.

  [ Jim Hodapp ]
  * Disconnect playback_status_changed_signal in ~Private() to avoid a
    deadlock.
  * Prevent a 0 position from being reported to the app which happens
    while seeking. Covers bad behavior that happens from GStreamer. Also
    expose the about_to_finish signal to the client. Enable playback
    again after manually seeking all the way to EOS. Also only send
    VideoDimensionsChanged signal only when necessary.

  [ Ricardo Mendoza ]
  * Add an interface apparmor::ubuntu::RequestAuthenticator that is used
    to authenticate incoming open uri requests. Add an interface
    apparmor::ubuntu::RequestContextResolver that is used to resolve a
    dbus name to an apparmor::ubuntu::Context. Provide an implementation
    apparmor::ubuntu::ExistingAuthenticator that takes the impl. from
    player_skeleton.cpp and uses it to implement the interface. Provide
    an implementation apparmor::ubuntu::RequestContextResolver that
    reaches out to the dbus daemon to resolve a given bus name to an
    apparmor profile. Remove obsolete query for the apparmor profile in
    ServiceSkeleton. Adjust the implementation in media::PlayerSkeleton
    to rely on Request{Authenticator, ContextResolver}. removed:
    src/core/media/apparmor.h added: src/core/media/apparmor/
    src/core/media/apparmor/context.cpp
    src/core/media/apparmor/context.h src/core/media/apparmor/dbus.h
    src/core/media/apparmor/ubuntu.cpp src/core/media/apparmor/ubuntu.h
  * Introduce an interface media::audio::OutputObserver that allows the
    core classes to observer the state of external audio outputs
    (headphones/headsets). Provide an implementation of
    media::audio::OutputObserver that relies on Pulseaudio to monitor
    the availability of ports on the default sink. Adjust
    media::ServiceImplementation to use media::audio::OutputObserver,
    defaulting to media::audio::PulseAudioOutputObserver.
  * Migrate all Player DBus methods to use transact_method() instead of
    invoke_method_synchronously(), to prevent bus executor deadlocks.

  [ Ricardo Salveti de Araujo ]
  * Add an interface apparmor::ubuntu::RequestAuthenticator that is used
    to authenticate incoming open uri requests. Add an interface
    apparmor::ubuntu::RequestContextResolver that is used to resolve a
    dbus name to an apparmor::ubuntu::Context. Provide an implementation
    apparmor::ubuntu::ExistingAuthenticator that takes the impl. from
    player_skeleton.cpp and uses it to implement the interface. Provide
    an implementation apparmor::ubuntu::RequestContextResolver that
    reaches out to the dbus daemon to resolve a given bus name to an
    apparmor profile. Remove obsolete query for the apparmor profile in
    ServiceSkeleton. Adjust the implementation in media::PlayerSkeleton
    to rely on Request{Authenticator, ContextResolver}. removed:
    src/core/media/apparmor.h added: src/core/media/apparmor/
    src/core/media/apparmor/context.cpp
    src/core/media/apparmor/context.h src/core/media/apparmor/dbus.h
    src/core/media/apparmor/ubuntu.cpp src/core/media/apparmor/ubuntu.h
  * Move src/core/media/call-monitor to src/core/media/telephony.
    Introduce a proper interface media::telephony::CallMonitor. Slightly
    adjust existing implementation based on Qt. Adjust
    media::ServiceImplementation to account for changes in
    media::telephony::CallMonitor.

  [ thomas-voss ]
  * Add an interface apparmor::ubuntu::RequestAuthenticator that is used
    to authenticate incoming open uri requests. Add an interface
    apparmor::ubuntu::RequestContextResolver that is used to resolve a
    dbus name to an apparmor::ubuntu::Context. Provide an implementation
    apparmor::ubuntu::ExistingAuthenticator that takes the impl. from
    player_skeleton.cpp and uses it to implement the interface. Provide
    an implementation apparmor::ubuntu::RequestContextResolver that
    reaches out to the dbus daemon to resolve a given bus name to an
    apparmor profile. Remove obsolete query for the apparmor profile in
    ServiceSkeleton. Adjust the implementation in media::PlayerSkeleton
    to rely on Request{Authenticator, ContextResolver}. removed:
    src/core/media/apparmor.h added: src/core/media/apparmor/
    src/core/media/apparmor/context.cpp
    src/core/media/apparmor/context.h src/core/media/apparmor/dbus.h
    src/core/media/apparmor/ubuntu.cpp src/core/media/apparmor/ubuntu.h
  * Add an interface media::ClientDeathObserver that abstracts away
    receiving key-based death notifications for clients associated to
    media::Player instances server-side Provide an implementation
    media::HybrisClientDeathObserver that relies on hybris and
    ultimately on Android's onBinderDied to receive death notifications.
    Adjust media::PlayerStub and media::PlayerImplementation to account
    for the new interface. Adjust the CMake setup for tests to link
    media-hub-service instead of recompiling large parts of the
    implementation classes.
  * Decouple PlayerSkeleton and PlayerImplementation by making
    PlayerImplementation being able to inherit from arbitrary base
    classes, as long as they provide the set of properties and signals
    defined by media::Player.
  * Decouple the ServiceSkeleton from the ServiceImplementation by
    introducing a common interface media::KeyedPlayerStore for storing
    running Player sessions indexed by the Player::Key. Provide a
    default implementation HashedKeyedPlayerStore relying on a hash map
    for keeping track of player instances. Adjust implementation to
    account for ServiceImplementation no longer inheriting from
    ServiceSkeleton.
  * Introduce a common class media::helper::ExternalHelpers that
    provides a convenient way to:
  * Introduce an interface media::RecorderObserver that allows the core
    classes to monitor the overall state of the system. Provide an
    implementation of media::RecorderObserver relying on Hybris to
    interface with the Android side. Adjust the ServiceImplementation to
    connect to the platform-default media::RecorderObserver.
  * Introduce an interface media::audio::OutputObserver that allows the
    core classes to observer the state of external audio outputs
    (headphones/headsets). Provide an implementation of
    media::audio::OutputObserver that relies on Pulseaudio to monitor
    the availability of ports on the default sink. Adjust
    media::ServiceImplementation to use media::audio::OutputObserver,
    defaulting to media::audio::PulseAudioOutputObserver.
  * Introduce an interface media::power::BatteryObserver to monitor the
    current battery level of the system. The core reacts to low/very low
    battery levels by pausing all multimedia playback sessions and
    resumes them whenever the user has been notified of the critical
    battery level. Provide an implementation of
    media::power::BatteryObserver using
    com.canonical.indicator.power.Battery. Adjust
    media::ServiceImplementation to use media::power::BatteryObserver.
  * Move gstreamer::Playbin implementation to its own cpp file, thus
    internalizing the Hybris setup portions. Make sure that media-hub-
    service knows about
    media::Player::Error::OutOfProcessBufferStreamingNotSupported by
    linking with media-hub-client.
  * Move src/core/media/call-monitor to src/core/media/telephony.
    Introduce a proper interface media::telephony::CallMonitor. Slightly
    adjust existing implementation based on Qt. Adjust
    media::ServiceImplementation to account for changes in
    media::telephony::CallMonitor.
  * Replace home-grown mask type for the video size with a std::tuple,
    i.e., media::video::Dimensions. Introduce a simple TaggedInteger
    class to distinguish between Width, Height and other dimensions.
    Adjust interfaces of media::Player to rely on the new type. Adjust
    implementation classes to account for interface changes. Adjust
    Codec implementation for sending the tagged integer via the bus.
    Adjust gstreamer::Engine and gstreamer::Playbin to hand out the
    correct types.

 -- CI Train Bot <ci-train-bot@canonical.com>  Fri, 20 Mar 2015 13:16:48 +0000

media-hub (2.0.0+15.04.20150303-0ubuntu2) vivid; urgency=medium

  * debian/control:
    - Removing pre-depends that are not required
    - Bumping standards-version to 3.9.6

 -- Ricardo Salveti de Araujo <ricardo.salveti@canonical.com>  Thu, 12 Mar 2015 00:05:27 -0300

media-hub (2.0.0+15.04.20150303-0ubuntu1) vivid; urgency=medium

  [ Ricardo Salveti de Araujo ]
  * Migrating tests to use ogg instead of mp3/avi removed:
    tests/h264.avi tests/test.mp3 added: tests/test-audio-1.ogg
    tests/test-video.ogg tests/test.mp3 renamed: tests/test.ogg =>
    tests/test-audio.ogg

 -- CI Train Bot <ci-train-bot@canonical.com>  Tue, 03 Mar 2015 22:56:52 +0000

media-hub (2.0.0+15.04.20150120-0ubuntu1) vivid; urgency=low

  [ Jim Hodapp ]
  * Error reporting all the way up to the app level from the playbin
    pipeline.

  [ Ubuntu daily release ]
  * New rebuild forced

 -- Ubuntu daily release <ps-jenkins@lists.canonical.com>  Tue, 20 Jan 2015 01:21:47 +0000

media-hub (2.0.0+15.04.20150116-0ubuntu1) vivid; urgency=low

  [ Jim Hodapp ]
  * Don't auto-resume playback of videos after a phone call ends. (LP:
    #1411273)

 -- Ubuntu daily release <ps-jenkins@lists.canonical.com>  Fri, 16 Jan 2015 18:17:56 +0000

media-hub (2.0.0+15.04.20150112.2-0ubuntu1) vivid; urgency=low

  [ Ubuntu daily release ]
  * New rebuild forced

  [ Ricardo Salveti de Araujo ]
  * service_implementation: adding debug for call started/ended signals.
    Make sure account and connection are available when setting up
    account manager (patch from Gustavo Boiko). call_monitor: don't
    check caps when hooking up on/off signals, until bug 1409125 is
    fixed. Enable parallel building . (LP: #1409125)

 -- Ubuntu daily release <ps-jenkins@lists.canonical.com>  Mon, 12 Jan 2015 21:38:39 +0000

media-hub (2.0.0+15.04.20150108-0ubuntu1) vivid; urgency=low

  [ Jim Hodapp ]
  * Pause playback when recording begins. (LP: #1398047)

  [ Ricardo Salveti de Araujo ]
  * call_monitor.cpp: waiting for bridge to be up, and also protecting
    the on_change call (LP: #1408137)

 -- Ubuntu daily release <ps-jenkins@lists.canonical.com>  Thu, 08 Jan 2015 12:58:01 +0000

media-hub (2.0.0+15.04.20141126.2-0ubuntu1) vivid; urgency=low

  [ Jim Hodapp ]
  * Resubmitting with prerequisite branch (LP: #1331041)

  [ Justin McPherson ]
  * Resubmitting with prerequisite branch (LP: #1331041)

 -- Ubuntu daily release <ps-jenkins@lists.canonical.com>  Wed, 26 Nov 2014 14:46:09 +0000

media-hub (2.0.0+15.04.20141120.1-0ubuntu1) vivid; urgency=low

  [ Jim Hodapp ]
  * Pause playback when a headphone is unplugged or an A2DP device is
    unpaired (LP: #1368300)

  [ Ricardo Mendoza ]
  * Pause playback when a headphone is unplugged or an A2DP device is
    unpaired (LP: #1368300)

 -- Ubuntu daily release <ps-jenkins@lists.canonical.com>  Thu, 20 Nov 2014 18:33:08 +0000

media-hub (2.0.0+15.04.20141111-0ubuntu1) vivid; urgency=low

  [ Ubuntu daily release ]
  * New rebuild forced

  [ Justin McPherson ]
  * #1239432 Music fails to pause on incoming/outgoing calls (LP:
    #1239432)

 -- Ubuntu daily release <ps-jenkins@lists.canonical.com>  Tue, 11 Nov 2014 20:18:50 +0000

media-hub (2.0.0+15.04.20141110.1-0ubuntu1) vivid; urgency=low

  [ thomas-voss ]
  * Bump build dependency on dbus-cpp to pull in exception safe dtor.
    (LP: #1390618)

 -- Ubuntu daily release <ps-jenkins@lists.canonical.com>  Mon, 10 Nov 2014 11:53:11 +0000

media-hub (2.0.0+15.04.20141105.1-0ubuntu1) vivid; urgency=low

  [ Ricardo Mendoza ]
  * Use new hybris interface to correctly register for client deaths.
    (LP: #1380848)

 -- Ubuntu daily release <ps-jenkins@lists.canonical.com>  Wed, 05 Nov 2014 20:41:14 +0000

media-hub (2.0.0+15.04.20141105-0ubuntu1) vivid; urgency=low

  [ thomas-voss ]
  * Disconnect signal translation layer on destruction. (LP: #1386803)

 -- Ubuntu daily release <ps-jenkins@lists.canonical.com>  Wed, 05 Nov 2014 08:24:08 +0000

media-hub (2.0.0+15.04.20141104-0ubuntu1) vivid; urgency=low

  * New rebuild forced

 -- Ubuntu daily release <ps-jenkins@lists.canonical.com>  Tue, 04 Nov 2014 06:10:54 +0000

media-hub (2.0.0+14.10.20141030~rtm-0ubuntu1) 14.09; urgency=low

  [ thomas-voss ]
  * Bump build dependency. (LP: #1386803)

 -- Ubuntu daily release <ps-jenkins@lists.canonical.com>  Thu, 30 Oct 2014 14:29:53 +0000

media-hub (2.0.0+14.10.20141024~rtm-0ubuntu1) 14.09; urgency=low

  [ Alberto Aguirre ]
  * No change, package rebuild

 -- Ubuntu daily release <ps-jenkins@lists.canonical.com>  Fri, 24 Oct 2014 13:04:48 +0000

media-hub (2.0.0+14.10.20141020-0ubuntu1) utopic; urgency=low

  [ Alberto Aguirre ]
  * Move worker thread from player stub to service stub.

 -- Ubuntu daily release <ps-jenkins@lists.canonical.com>  Mon, 20 Oct 2014 13:47:46 +0000

media-hub (2.0.0+14.10.20141016-0ubuntu1) 14.09; urgency=low

  [ Jim Hodapp ]
  * Add an Orientation property which will indicate how the video should
    be rotated for playback vs how it was recorded. Get the video frame
    height/width from mirsink and pass it to the media-hub client via a
    Signal. (LP: #1191934)

  [ Ubuntu daily release ]
  * New rebuild forced

 -- Ubuntu daily release <ps-jenkins@lists.canonical.com>  Thu, 16 Oct 2014 20:02:01 +0000

media-hub (2.0.0+14.10.20141015.1-0ubuntu1) 14.09; urgency=low

  [ Ubuntu daily release ]
  * New rebuild forced

  [ Ricardo Mendoza ]
  * Make use of MediaRecorderObserver interface from hybris to register
    as listeners for recording operations, so that we can then decide
    whether to hold a screen lock or not. (LP: #1362658)

 -- Ubuntu daily release <ps-jenkins@lists.canonical.com>  Wed, 15 Oct 2014 21:15:45 +0000

media-hub (2.0.0+14.10.20141015-0ubuntu1) 14.09; urgency=low

  [ Jamie Strandboge ]
  * debian/usr.bin.media-hub-server: update for recent denials: allow
    read access to /etc/udev/udev.conf (LP: #1356883). add video
    abstraction. silence access to /run/udev/data/** like we do
    elsewhere. allow read on /dev/video*. allow read on
    /sys/devices/**/video4linux/video**. allow read on
    /sys/devices/**/video4linux/**/uevent (LP: #1356883)
  * debian/usr.bin.media-hub-server: allow reads on custom sounds (LP:
    #1377966) (LP: #1377966)

 -- Ubuntu daily release <ps-jenkins@lists.canonical.com>  Wed, 15 Oct 2014 17:45:58 +0000

media-hub (2.0.0+14.10.20141014-0ubuntu1) utopic; urgency=low

  [ thomas-voss ]
  * Only expose the service as MPRIS instance if explicitly requested
    via env variable. (LP: #1381069)

 -- Ubuntu daily release <ps-jenkins@lists.canonical.com>  Tue, 14 Oct 2014 17:37:41 +0000

media-hub (2.0.0+14.10.20141010-0ubuntu1) utopic; urgency=low

  [ Alberto Aguirre ]
  * Fix potential access to dead objects. (LP: #1364483)

 -- Ubuntu daily release <ps-jenkins@lists.canonical.com>  Fri, 10 Oct 2014 19:46:25 +0000

media-hub (2.0.0+14.10.20140926-0ubuntu1) utopic; urgency=low

  [ Alberto Aguirre ]
  * Prevent dead object access by asynchronous calls to clear_wakelock
    in media::PlayerImplementation::Private
  * Fix self deadlock when clients disconnect from media::Player

 -- Ubuntu daily release <ps-jenkins@lists.canonical.com>  Fri, 26 Sep 2014 04:06:06 +0000

media-hub (2.0.0+14.10.20140917-0ubuntu1) utopic; urgency=low

  [ Alberto Aguirre ]
  * Fix wake lock state machine and subtle race conditions on wake lock
    refcounts. (LP: #1368786)

 -- Ubuntu daily release <ps-jenkins@lists.canonical.com>  Wed, 17 Sep 2014 19:59:51 +0000

media-hub (2.0.0+14.10.20140910.2-0ubuntu1) utopic; urgency=medium

  [ Thomas Voß ]
  * Bump major version to account for signature changes in public interface. 

  [ Ubuntu daily release ]
  * debian/libmedia-hub-common2.symbols: auto-update to released version

  [ thomas-voss ]
  * Get rid of custom macros and use the ones provided by dbus-cpp.
    Adjust to changes due to making org.mpris.MediaPlayer2.Player
    compliant to the spec.

 -- Ubuntu daily release <ps-jenkins@lists.canonical.com>  Wed, 10 Sep 2014 21:11:02 +0000

media-hub (1.0.0+14.10.20140908-0ubuntu1) utopic; urgency=low

  [ Jim Hodapp ]
  * When power hits the low or very low levels, pause all Players with
    role of multimedia. When the warning notification is cleared from
    the screen, resume playback.

  [ Ricardo Salveti de Araujo ]
  * playbin: fixing audio-sink gst property name

 -- Ubuntu daily release <ps-jenkins@lists.canonical.com>  Mon, 08 Sep 2014 14:26:38 +0000

media-hub (1.0.0+14.10.20140829.1-0ubuntu1) utopic; urgency=low

  [ Jim Hodapp ]
  * Add an audio stream role that allows the client app to categorize
    what type of audio stream it's requesting playback for. Pause
    playback of playing Players only if the requesting Player and other
    Player are both of role multimedia .

 -- Ubuntu daily release <ps-jenkins@lists.canonical.com>  Fri, 29 Aug 2014 21:47:29 +0000

media-hub (1.0.0+14.10.20140818-0ubuntu1) utopic; urgency=low

  [ Jim Hodapp ]
  * Allow confined apps to play sounds from /usr/share/sounds

  [ CI bot ]
  * Allow confined apps to play sounds from /usr/share/sounds.
    debian/usr.bin.media-hub-server: remove 'audit deny owner /** m,'
    since it. is overriding the rule to allow mmap of /tmp/orcexec files
    (AppArmor will still deny other mmap access) - LP: #1357348 (LP:
    #1357348)

 -- Ubuntu daily release <ps-jenkins@lists.canonical.com>  Mon, 18 Aug 2014 20:12:10 +0000

media-hub (1.0.0+14.10.20140813-0ubuntu2) utopic; urgency=medium

  * debian/usr.bin.media-hub-server: remove 'audit deny owner /** m,' since it
    is overriding the rule to allow mmap of /tmp/orcexec files (AppArmor will
    still deny other mmap access)
    - LP: #1357348

 -- Jamie Strandboge <jamie@ubuntu.com>  Fri, 15 Aug 2014 07:22:05 -0500

media-hub (1.0.0+14.10.20140813-0ubuntu1) utopic; urgency=low

  [ Jim Hodapp ]
  * Allow music to advance to the next song when the device is not
    charging (LP: #1342351)

  [ Jim Hodapp<jim.hodapp@canonical.com> ]
  * Allow music to advance to the next song when the device is not
    charging (LP: #1342351)

 -- Ubuntu daily release <ps-jenkins@lists.canonical.com>  Wed, 13 Aug 2014 01:42:00 +0000

media-hub (1.0.0+14.10.20140808.1-0ubuntu1) utopic; urgency=low

  [ Ubuntu daily release ]
  * New rebuild forced

  [ Ricardo Salveti de Araujo ]
  * add /media to allowed playback paths for SD card support

  [ Oliver Grawert ]
  * add /media to allowed playback paths for SD card support

 -- Ubuntu daily release <ps-jenkins@lists.canonical.com>  Fri, 08 Aug 2014 02:29:10 +0000

media-hub (1.0.0+14.10.20140731-0ubuntu1) utopic; urgency=low

  [ Jim Hodapp ]
  * Allow mmap access for media-hub-server to /tmp/orcexec* to fix
    apparmor denials (LP: #1350870)

 -- Ubuntu daily release <ps-jenkins@lists.canonical.com>  Thu, 31 Jul 2014 17:04:25 +0000

media-hub (1.0.0+14.10.20140724.1-0ubuntu1) utopic; urgency=medium

  [ Alfonso Sanchez-Beato (email Canonical) ]
  * Fix 720p limit for OEM device

 -- Ubuntu daily release <ps-jenkins@lists.canonical.com>  Thu, 24 Jul 2014 14:37:18 +0000

media-hub (1.0.0+14.10.20140722-0ubuntu1) utopic; urgency=low

  [ thomas-voss ]
  * Bump major revision and so name to account for toolchain update.

  [ Steve Langasek ]
  * Bump major revision and so name to account for toolchain update.

 -- Ubuntu daily release <ps-jenkins@lists.canonical.com>  Tue, 22 Jul 2014 01:45:03 +0000

media-hub (0.0.2+14.10.20140715-0ubuntu1) utopic; urgency=low

  * New rebuild forced

 -- Ubuntu daily release <ps-jenkins@lists.canonical.com>  Tue, 15 Jul 2014 14:16:45 +0000

media-hub (0.0.2+14.10.20140710-0ubuntu1) utopic; urgency=low

  [ Ricardo Mendoza ]
  * Increase default timeout for MPRIS handlers. (Author: Alfonso
    Sanchez-Beato)

 -- Ubuntu daily release <ps-jenkins@lists.canonical.com>  Thu, 10 Jul 2014 12:57:59 +0000

media-hub (0.0.2+14.10.20140624.4-0ubuntu3) utopic; urgency=medium

  * apparmor: add missing proc file used by the mediatek soc

 -- Ricardo Salveti de Araujo <ricardo.salveti@canonical.com>  Tue, 01 Jul 2014 11:16:54 +0800

media-hub (0.0.2+14.10.20140624.4-0ubuntu2) utopic; urgency=medium

  * debian/usr.bin.media-hub-server:
    - allow create of ~/.cache/gstreamer*/
    - allow ix for gst-plugin-scanner
    - allow playing of camera_click.ogg
    - allow us to ptrace read ourselves

 -- Jamie Strandboge <jamie@ubuntu.com>  Thu, 26 Jun 2014 22:55:41 -0500

media-hub (0.0.2+14.10.20140624.4-0ubuntu1) utopic; urgency=low

  [ Alberto Aguirre ]
  * Use new interface for keeping display on.

 -- Ubuntu daily release <ps-jenkins@lists.canonical.com>  Tue, 24 Jun 2014 22:34:29 +0000

media-hub (0.0.2+14.10.20140521-0ubuntu1) utopic; urgency=low

  [ Jim Hodapp ]
  * Whitelist gallery app to be able to play media in ~/Videos and
    ~/Music unti the trusted helper is ready

 -- Ubuntu daily release <ps-jenkins@lists.canonical.com>  Wed, 21 May 2014 08:40:05 +0000

media-hub (0.0.2+14.10.20140520.1-0ubuntu1) utopic; urgency=low

  [ Oliver Grawert ]
  * make sure media-hub-server only starts on real ubuntu-touch sessions (i.e.
    not in the new unity8 desktop session which lacks the codecs)
    (LP: 1321204)

 -- Ubuntu daily release <ps-jenkins@lists.canonical.com>  Tue, 20 May 2014 11:59:10 +0000

media-hub (0.0.2+14.10.20140507-0ubuntu1) utopic; urgency=medium

  [ Ricardo Mendoza ]
  * Toolchain change, patch version bump.

 -- Ubuntu daily release <ps-jenkins@lists.canonical.com>  Wed, 07 May 2014 10:49:50 +0000

media-hub (0.0.1+14.10.20140430-0ubuntu1) utopic; urgency=medium

  [ Sergio Schvezov ]
  * Repackaging from original music-hub.
  * Polishing packaging.
  * Enable the position property for getting the current playback
    position. Added duration to the dbus interface. Also added a service
    acceptance test for position and duration.
  * Make sure seek_to sends a reply to the client. Disabled
    position/duration test for now.

  [ Jim Hodapp ]
  * Modify directory structure to be generic media-hub instead of music-
    specific.
  * Added README file which describes how to build and how to run the
    tests. Also changed the namespaces to be the more general
    core::ubuntu::media instead of music-specific.
  * Removed com directory since it's no longer needed. All source under
    com was moved to core.
  * Removed com include directory since it's no longer needed. All
    source under com was moved to core.
  * Enable adding a videosink to the playbin pipeline. Added a couple of
    unit tests that test hardware decoding/software rendering, pause,
    play, seek and stop.
  * Added a very simple media-hub-server, which is the server side of
    the dbus MPRIS interface. Will fill this out more in the future to
    make it a full daemon.
  * Merged with EOS branch from tvoss. Added on_frame_available listener
    and callback. Create a decoding session and pass it to the hybris
    layer. Allow playback to work again after a client quits or dies.
    Added two new properties to see if the opened media is video or
    audio. Background playlist support. Add powerd control interface.
    One Engine instance per PlayerImplementation instance instead of one
    global Engine instance. Pause other playing sessions when starting
    playback of a new foreground player. Emit a PlaybackStatusChanged
    signal so that qtubuntu-media knows when PlaybackStatus changes from
    underneath it. Use GST_SEEK_FLAG_KEY_UNIT instead because seeking
    doesn't perform well enough with GST_SEEK_FLAG_ACCURATE .

  [ thomas-voss ]
  * Ramp up acceptance testing.
  * WIP.
  * Add stub and skeleton implementations.
  * Add first wave of acceptance tests and ensure that they are passing.
  * More refactoring of local spike.
  * More tests passing.
  * Add missing build dep on google-mock.
  * Add missing build-dependency on libgstreamer1.0-dev.
  * Add missing build dependencies.
  * Fix build dependencies on libboost-system-dev. Disable two failing
    tests.
  * Add build-dependency on libboost-program-options-dev.
  * Add fakesink for testing purposes.
  * Ensure that the audio sink is set to a fake sink for unit testing
    purposes.
  * Merged lp:~thomas-voss/media-hub/switch-to-properties-cpp

  [ Thomas Voß ]
  * Initial commit.
  * Added packaging setup.
  * Add backend and server implementation headers.

 -- Ubuntu daily release <ps-jenkins@lists.canonical.com>  Wed, 30 Apr 2014 01:16:41 +0000<|MERGE_RESOLUTION|>--- conflicted
+++ resolved
@@ -1,4 +1,3 @@
-<<<<<<< HEAD
 media-hub (4.1.0+15.10.20151016.1-0ubuntu1) wily; urgency=medium
 
   [ Simon Fels ]
@@ -10,19 +9,6 @@
     being freed. Also, remove unneeded unrefs that must be performed in
     gstreamer instead.
   * Emit CanPlay, CanPause, and CanGo[Next|Previous] in the mpris object path
-=======
-media-hub (3.3.0+15.04.20151023.3-0ubuntu1) vivid; urgency=medium
-
-  [ Jim Hodapp ]
-  * Add batch adding of tracks to the TrackList.
-
-  [ CI Train Bot ]
-  * New rebuild forced.
-
- -- Jim Hodapp <ci-train-bot@canonical.com>  Fri, 23 Oct 2015 19:07:52 +0000
-
-media-hub (3.2.0+15.04.20151014-0ubuntu1) vivid; urgency=medium
->>>>>>> a9444b68
 
   [ Jim Hodapp ]
   * Make sure the correct player is set as the current player controled by
@@ -68,6 +54,16 @@
   * Bump major revision to account for toolchain update. Fixes LP:#1452331
 
  -- Thomas Voß <thomas.voss@canonical.com>  Thu, 23 Jul 2015 08:47:21 +0200
+
+media-hub (3.3.0+15.04.20151023.3-0ubuntu1) vivid; urgency=medium
+
+  [ Jim Hodapp ]
+  * Add batch adding of tracks to the TrackList.
+
+  [ CI Train Bot ]
+  * New rebuild forced.
+
+ -- Jim Hodapp <ci-train-bot@canonical.com>  Fri, 23 Oct 2015 19:07:52 +0000
 
 media-hub (3.1.0+15.10.20150724-0ubuntu1) wily; urgency=medium
 
