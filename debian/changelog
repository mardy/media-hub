--- conflicted
+++ resolved
@@ -1,13 +1,10 @@
-<<<<<<< HEAD
-media-hub (3.1.0+15.04.20150601-0ubuntu2) vivid; urgency=medium
-
-  * Change version to vivid+overlay
-
- -- Jim Hodapp <jim.hodapp@canonical.com>  Fri, 07 Aug 2015 10:38:08 -0400
-
-media-hub (3.1.0+15.04.20150601-0ubuntu1) vivid; urgency=medium
-=======
-media-hub (3.1.0+15.10.20150710-0ubuntu1) wily; urgency=medium
+media-hub (3.1.0+15.04.20150710-0ubuntu2) vivid; urgency=medium
+
+  * Change version to vivid+overlay 
+
+ -- Jim Hodapp <jim.hodapp@canonical.com>  Fri, 07 Aug 2015 10:46:42 -0400
+
+media-hub (3.1.0+15.04.20150710-0ubuntu1) vivid; urgency=medium
 
   [ CI Train Bot ]
   * New rebuild forced.
@@ -30,7 +27,17 @@
  -- CI Train Bot <ci-train-bot@canonical.com>  Thu, 04 Jun 2015 14:18:22 +0000
 
 media-hub (3.1.0+15.10.20150601-0ubuntu1) wily; urgency=medium
->>>>>>> 5924975d
+
+  [ CI Train Bot ]
+  * New rebuild forced.
+
+  [ Jim Hodapp ]
+  * Add next/previous track implementation for the Player and
+    can_go_next/previous.
+
+ -- CI Train Bot <ci-train-bot@canonical.com>  Mon, 01 Jun 2015 16:31:53 +0000
+
+media-hub (3.1.0+15.10.20150601-0ubuntu1) wily; urgency=medium
 
   [ CI Train Bot ]
   * New rebuild forced.
