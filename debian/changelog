--- conflicted
+++ resolved
@@ -1,4 +1,10 @@
-<<<<<<< HEAD
+media-hub (3.1.0+15.10.20150720-0ubuntu1) UNRELEASED; urgency=medium
+
+  * Set gstreamer context directly instead of using gobject to communicate
+    with the video sink. 
+
+ -- Alfonso Sanchez-Beato (email Canonical) <alfonso.sanchez-beato@canonical.com>  Mon, 20 Jul 2015 18:46:25 +0200
+
 media-hub (3.1.0+15.10.20150710-0ubuntu1) wily; urgency=medium
 
   [ CI Train Bot ]
@@ -9,14 +15,6 @@
     actually changed. Also, no longer need is_eos flag.
 
  -- CI Train Bot <ci-train-bot@canonical.com>  Fri, 10 Jul 2015 18:12:21 +0000
-=======
-media-hub (3.1.0+15.10.20150720-0ubuntu1) UNRELEASED; urgency=medium
-
-  * Set gstreamer context directly instead of using gobject to communicate
-    with the video sink. 
-
- -- Alfonso Sanchez-Beato (email Canonical) <alfonso.sanchez-beato@canonical.com>  Mon, 20 Jul 2015 18:46:25 +0200
->>>>>>> d4bed27e
 
 media-hub (3.1.0+15.10.20150604-0ubuntu1) wily; urgency=medium
 
